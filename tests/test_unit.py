#
# test_unit.py
#
# Unit tests for pyparsing module
#
# Copyright 2002-2021, Paul McGuire
#
#
import collections
import contextlib
import datetime
import random
import re
import shlex
import sys
import sysconfig
import warnings
from types import SimpleNamespace
from io import StringIO
from textwrap import dedent
from typing import Any
import unittest

import pyparsing as pp
from examples.jsonParser import jsonObject
from pyparsing import ParserElement, ParseException, ParseFatalException
from tests.json_parser_tests import test1, test2, test3, test4, test5
import platform

python_full_version = sys.version_info
python_version = python_full_version[:2]

ppc = pp.pyparsing_common
ppt = pp.pyparsing_test

# see which Python implementation we are running
python_impl = platform.python_implementation()
CPYTHON_ENV = python_impl == "CPython"
IRON_PYTHON_ENV = python_impl == "IronPython"
JYTHON_ENV = python_impl == "Jython"
PYPY_ENV = python_impl == "PyPy"

# global flags for Python config settings
_config_vars = sysconfig.get_config_vars()
_config_args = set(
    shlex.split(_config_vars.get("CONFIG_ARGS", ""))
)
PYTHON_JIT_ENABLED = "--enable-experimental-jit" in _config_args
PYTHON_FREE_THREADED = _config_vars.get("Py_GIL_DISABLED", 0) == 1

# get full stack traces during testing
pp.ParserElement.verbose_stacktrace = True


# simple utility for flattening nested lists
def flatten(nested_list):
    if not isinstance(nested_list, list):
        return [nested_list]
    if not nested_list:
        return nested_list
    return flatten(nested_list[0]) + flatten(nested_list[1:])


class resetting:
    def __init__(self, ob, attrname: str, *attrnames):
        self.ob = ob
        self.unset_attr = object()
        self.save_attrs = [attrname, *attrnames]
        self.save_values = [
            getattr(ob, name, self.unset_attr) for name in self.save_attrs
        ]

    def __enter__(self):
        pass

    def __exit__(self, *args):
        for attr, value in zip(self.save_attrs, self.save_values):
            if value is not self.unset_attr:
                setattr(self.ob, attr, value)
            else:
                delattr(self.ob, attr)


def find_all_re_matches(patt, s):
    ret = []
    start = 0
    if isinstance(patt, str):
        patt = re.compile(patt)
    while True:
        found = patt.search(s, pos=start)
        if found:
            ret.append(found)
            start = found.end()
        else:
            break
    return ret


def current_method_name(level=2):
    import traceback

    stack = traceback.extract_stack(limit=level)
    return stack[0].name


def __():
    return f"{current_method_name(3)}: "


class TestCase(unittest.TestCase):
    @contextlib.contextmanager
    def assertRaises(self, expected_exception_type: Any, msg: Any = None):
        """
        Simple wrapper to print out the exceptions raised after assertRaises
        """
        with super().assertRaises(expected_exception_type, msg=msg) as ar:
            yield

        if getattr(ar, "exception", None) is not None:
            print(
                f"Raised expected exception: {type(ar.exception).__name__}: {ar.exception}"
            )
        else:
            print(f"Expected {expected_exception_type.__name__} exception not raised")
        return ar

    @contextlib.contextmanager
    def assertWarns(self, expected_warning_type: Any, msg: Any = None):
        """
        Simple wrapper to print out the warnings raised after assertWarns
        """
        with super().assertWarns(expected_warning_type, msg=msg) as ar:
            yield

        if getattr(ar, "warning", None) is not None:
            print(f"Raised expected warning: {type(ar.warning).__name__}: {ar.warning}")
        else:
            print(f"Expected {expected_warning_type.__name__} warning not raised")
        return ar

    @contextlib.contextmanager
    def assertDoesNotWarn(self, warning_type: type = UserWarning, msg: str = None):
        with warnings.catch_warnings(record=True) as w:
            warnings.simplefilter("error")
            try:
                yield
            except Exception as e:
                if msg is None:
                    msg = f"unexpected warning {e} raised"
                if isinstance(e, warning_type):
                    self.fail(f"{msg}: {e}")
                else:
                    raise
            finally:
                warnings.simplefilter("default")


class Test01_PyparsingTestInit(TestCase):
    def runTest(self):
        print(
            "Beginning test of pyparsing, version",
            pp.__version__,
            pp.__version_time__,
        )
        config_options = []
        if PYTHON_JIT_ENABLED:
            config_options.append("JIT enabled")
        if PYTHON_FREE_THREADED:
            config_options.append("free_threaded")
        config_options_str = f" ({','.join(config_options)})"
        print(
            f"Python version {sys.version}"
            f"{config_options_str if config_options else ''}"
        )
        print(f"__version_info__     : {pp.__version_info__}")
        print(f"__version_info__ repr: {repr(pp.__version_info__)}")


class Test01a_PyparsingEnvironmentTests(TestCase):
    def runTest(self):
        # test warnings enable detection
        # fmt: off
        tests = [
            (([], "",), False),
            ((["d", ], "",), True),
            ((["d", "i:::pyparsing", ], "",), False),
            ((["d:::pyparsing", ], "",), True),
            ((["d:::pyparsing", "i", ], "",), False),
            ((["d:::blah", ], "",), False),
            ((["i", ], "",), False),
            (([], "1",), True),
            ((["d", ], "1",), True),
            ((["d", "i:::pyparsing", ], "1",), False),
            ((["d:::pyparsing", ], "1",), True),
            ((["d:::pyparsing", "i", ], "1",), False),
            ((["d:::blah", ], "1",), True),
            ((["i", ], "1",), False),
        ]
        # fmt: on

        all_success = True
        for args, expected in tests:
            message = f"{args} should be {expected}"
            print(message, end=" -> ")
            actual = pp.core._should_enable_warnings(*args)
            print("PASS" if actual == expected else "FAIL")
            if actual != expected:
                all_success = False
        self.assertTrue(all_success, "failed warnings enable test")


class Test01b_PyparsingUnitTestUtilitiesTests(TestCase):
    def runTest(self):
        with ppt.reset_pyparsing_context():
            pp.enable_diag(pp.Diagnostics.warn_on_parse_using_empty_Forward)

            # test assertDoesNotWarn raises an AssertionError
            with self.assertRaises(AssertionError):
                with self.assertDoesNotWarn(
                    msg="warned when parsing with an empty Forward expression warning was suppressed",
                ):
                    base = pp.Forward()
                    try:
                        print(base.parse_string("x"))
                    except ParseException as pe:
                        pass


class Test02_WithoutPackrat(ppt.TestParseResultsAsserts, TestCase):
    suite_context = None
    save_suite_context = None

    def setUp(self):
        self.suite_context.restore()

    def test000_assert_packrat_status(self):
        print("Packrat enabled:", ParserElement._packratEnabled)
        self.assertFalse(ParserElement._packratEnabled, "packrat enabled")

    def testScanStringWithOverlap(self):
        parser = pp.Word(pp.alphas, exact=3)
        without_overlaps = sum(t for t, s, e in parser.scan_string("ABCDEFGHI")).asList()
        self.assertEqual(
            ["ABC", "DEF", "GHI"],
            without_overlaps,
            msg="scan_string without overlaps failed",
        )
        with_overlaps = sum(
            t for t, s, e in parser.scan_string("ABCDEFGHI", overlap=True)
        ).asList()
        self.assertEqual(
            ["ABC", "BCD", "CDE", "DEF", "EFG", "FGH", "GHI"],
            with_overlaps,
            msg="scan_string with overlaps failed",
        )

    def testCombineWithResultsNames(self):
        # test case reproducing Issue #350
        from pyparsing import White, alphas, Word

        parser = White(" \t").set_results_name("indent") + Word(
            alphas
        ).set_results_name("word")
        result = parser.parse_string("    test")
        print(result.dump())
        self.assertParseResultsEquals(
            result, ["    ", "test"], {"indent": "    ", "word": "test"}
        )

        parser = White(" \t") + Word(alphas).set_results_name("word")
        result = parser.parse_string("    test")
        print(result.dump())
        self.assertParseResultsEquals(result, ["    ", "test"], {"word": "test"})

    def testTransformString(self):
        make_int_with_commas = ppc.integer().add_parse_action(lambda t: f"{t[0]:,}")
        lower_case_words = pp.Word(pp.alphas.lower(), asKeyword=True) + pp.Optional(
            pp.White()
        )
        nested_list = pp.nested_expr().add_parse_action(pp.ParseResults.asList)
        transformer = make_int_with_commas | nested_list | lower_case_words.suppress()

        in_string = (
            "I wish to buy 12345 shares of Acme Industries (as a gift to my (ex)wife)"
        )
        print(in_string)
        out_string = transformer.transform_string(in_string)
        print(out_string)
        self.assertEqual(
            "I 12,345 Acme Industries asagifttomyexwife",
            out_string,
            msg="failure in transform_string",
        )

    def testTransformStringWithLeadingWhitespace(self):
        sample = "\n\ncheck"
        sample = "    check"
        keywords = pp.one_of("aaa bbb", asKeyword=True)
        ident = ~keywords + pp.Word(pp.alphas)
        ident = pp.Combine(~keywords + pp.Word(pp.alphas))
        # ident.add_parse_action(lambda t: t[0].upper())
        ident.add_parse_action(ppc.upcase_tokens)
        transformed = ident.transform_string(sample)

        print(ppt.with_line_numbers(sample))
        print(ppt.with_line_numbers(transformed))
        self.assertEqual(sample.replace("check", "CHECK"), transformed)

    def testTransformStringWithLeadingNotAny(self):
        sample = "print a100"
        keywords = set("print read".split())
        ident = pp.Word(pp.alphas, pp.alphanums).add_condition(
            lambda t: t[0] not in keywords
        )
        print(ident.search_string(sample))

    def testTransformStringWithExpectedLeadingWhitespace(self):
        sample1 = "\n\ncheck aaa"
        sample2 = "    check aaa"
        keywords = pp.one_of("aaa bbb", asKeyword=True)
        # This construct only works with parse_string, not with scan_string or its siblings
        # ident = ~keywords + pp.Word(pp.alphas)
        ident = pp.Word(pp.alphas)
        ident.add_parse_action(ppc.upcase_tokens)

        for sample in sample1, sample2:
            transformed = (keywords | ident).transform_string(sample)
            print(ppt.with_line_numbers(sample))
            print(ppt.with_line_numbers(transformed))
            self.assertEqual(sample.replace("check", "CHECK"), transformed)
            print()

    def testTransformStringWithLeadingWhitespaceFromTranslateProject(self):
        from pyparsing import Keyword, Word, alphas, alphanums, Combine

        block_start = (Keyword("{") | Keyword("BEGIN")).set_name("block_start")
        block_end = (Keyword("}") | Keyword("END")).set_name("block_end")
        reserved_words = block_start | block_end

        # this is the first critical part of this test, an And with a leading NotAny
        # This construct only works with parse_string, not with scan_string or its siblings
        # name_id = ~reserved_words + Word(alphas, alphanums + "_").set_name("name_id")
        name_id = Word(alphas, alphanums + "_").set_name("name_id")

        dialog = name_id("block_id") + (Keyword("DIALOGEX") | Keyword("DIALOG"))(
            "block_type"
        )
        string_table = Keyword("STRINGTABLE")("block_type")

        test_string = (
            """\r\nSTRINGTABLE\r\nBEGIN\r\n// Comment\r\nIDS_1 "Copied"\r\nEND\r\n"""
        )
        print("Original:")
        print(repr(test_string))
        print("Should match:")
        # this is the second critical part of this test, an Or or MatchFirst including dialog
        for parser in (dialog ^ string_table, dialog | string_table):
            result = (reserved_words | parser).transform_string(test_string)
            print(repr(result))
            self.assertEqual(
                test_string,
                result,
                "Failed whitespace skipping with NotAny and MatchFirst/Or",
            )

    def testCuneiformTransformString(self):

        class Cuneiform(pp.unicode_set):
            """Unicode set for Cuneiform Character Range"""

            _ranges: list[tuple[int, ...]] = [
                (0x10380, 0x103d5),
                (0x12000, 0x123FF),
                (0x12400, 0x1247F),
            ]

        # define a MINIMAL Python parser
        LPAR, RPAR, COLON, EQ = map(pp.Suppress, "():=")
        def_ = pp.Keyword("𒁴𒈫", ident_chars=Cuneiform.identbodychars).set_name("def")
        any_keyword = def_
        ident = (~any_keyword) + pp.Word(
            Cuneiform.identchars, Cuneiform.identbodychars, asKeyword=True
        )
        str_expr = pp.infix_notation(
            pp.QuotedString('"') | pp.common.integer,
            [
                ("*", 2, pp.OpAssoc.LEFT),
                ("+", 2, pp.OpAssoc.LEFT),
            ],
        )

        rvalue = pp.Forward()
        fn_call = (ident + pp.Group(LPAR + pp.Optional(rvalue) + RPAR)).set_name("fn_call")

        rvalue <<= fn_call | ident | str_expr | pp.common.number
        assignment_stmt = ident + EQ + rvalue

        stmt = pp.Group(fn_call | assignment_stmt).set_name("stmt")

        fn_def = pp.Group(
            def_ + ident + pp.Group(LPAR + pp.Optional(rvalue) + RPAR) + COLON
        ).set_name("fn_def")
        fn_body = pp.IndentedBlock(stmt).set_name("fn_body")
        fn_expr = pp.Group(fn_def + pp.Group(fn_body))

        script = fn_expr[...] + stmt[...]

        # parse some Python written in Cuneiform
        cuneiform_hello_world = dedent(r"""
        𒁴𒈫 𒀄𒂖𒆷𒁎():
            𒀁 = "𒀄𒂖𒆷𒁎, 𒍟𒁎𒉿𒆷𒀳!\n" * 3
            𒄑𒉿𒅔𒋫(𒀁)

        𒀄𒂖𒆷𒁎()
        """)

        # use transform_string to convert keywords and builtins to runnable Python
        names_map = {
            "𒄑𒉿𒅔𒋫": "print",
        }
        ident.add_parse_action(lambda t: names_map.get(t[0], t[0]))
        def_.add_parse_action(lambda: "def")

        print("\nconvert Cuneiform Python to executable Python")
        transformed = (
            # always put ident last
            (def_ | ident)
            .ignore(pp.quoted_string)
            .transform_string(cuneiform_hello_world)
        )

        expected = dedent(r"""
        def 𒀄𒂖𒆷𒁎():
            𒀁 = "𒀄𒂖𒆷𒁎, 𒍟𒁎𒉿𒆷𒀳!\n" * 3
            print(𒀁)

        𒀄𒂖𒆷𒁎()
        """)

        print(
            "=================\n"
            + cuneiform_hello_world  # .strip()
            + "\n=================\n"
            + transformed
            + "\n=================\n"
        )

        self.assertEqual(expected, transformed)

    def testUpdateDefaultWhitespace(self):
        prev_default_whitespace_chars = pp.ParserElement.DEFAULT_WHITE_CHARS
        try:
            pp.dblQuotedString.copyDefaultWhiteChars = False
            pp.ParserElement.set_default_whitespace_chars(" \t")
            self.assertEqual(
                set(" \t"),
                set(pp.sglQuotedString.whiteChars),
                "set_default_whitespace_chars did not update sglQuotedString",
            )
            self.assertEqual(
                set(prev_default_whitespace_chars),
                set(pp.dblQuotedString.whiteChars),
                "set_default_whitespace_chars updated dblQuotedString but should not",
            )
        finally:
            pp.dblQuotedString.copyDefaultWhiteChars = True
            pp.ParserElement.set_default_whitespace_chars(prev_default_whitespace_chars)

            self.assertEqual(
                set(prev_default_whitespace_chars),
                set(pp.dblQuotedString.whiteChars),
                "set_default_whitespace_chars updated dblQuotedString",
            )

        with ppt.reset_pyparsing_context():
            pp.ParserElement.set_default_whitespace_chars(" \t")
            self.assertNotEqual(
                set(prev_default_whitespace_chars),
                set(pp.dblQuotedString.whiteChars),
                "set_default_whitespace_chars updated dblQuotedString but should not",
            )

            EOL = pp.LineEnd().suppress().set_name("EOL")

            # Identifiers is a string + optional $
            identifier = pp.Combine(pp.Word(pp.alphas) + pp.Optional("$"))

            # Literals (number or double quoted string)
            literal = ppc.number | pp.dblQuotedString
            expression = literal | identifier
            # expression.set_name("expression").set_debug()
            # ppc.number.set_debug()
            # ppc.integer.set_debug()

            line_number = ppc.integer

            # Keywords
            PRINT = pp.CaselessKeyword("print")
            print_stmt = PRINT - pp.ZeroOrMore(expression | ";")
            statement = print_stmt
            code_line = pp.Group(line_number + statement + EOL)
            program = pp.ZeroOrMore(code_line)

            test = """\
            10 print 123;
            20 print 234; 567;
            30 print 890
            """

            parsed_program = program.parse_string(test, parseAll=True)
            print(parsed_program.dump())
            self.assertEqual(
                3,
                len(parsed_program),
                "failed to apply new whitespace chars to existing builtins",
            )

    def testUpdateDefaultWhitespace2(self):
        with ppt.reset_pyparsing_context():
            expr_tests = [
                (pp.dblQuotedString, '"abc"'),
                (pp.sglQuotedString, "'def'"),
                (ppc.integer, "123"),
                (ppc.number, "4.56"),
                (ppc.identifier, "a_bc"),
            ]
            NL = pp.LineEnd()

            for expr, test_str in expr_tests:
                parser = pp.Group(expr[1, ...] + pp.Optional(NL))[1, ...]
                test_string = "\n".join([test_str] * 3)
                result = parser.parse_string(test_string, parseAll=True)
                print(result.dump())
                self.assertEqual(1, len(result), f"failed {test_string!r}")

            pp.ParserElement.set_default_whitespace_chars(" \t")

            for expr, test_str in expr_tests:
                parser = pp.Group(expr[1, ...] + pp.Optional(NL))[1, ...]
                test_string = "\n".join([test_str] * 3)
                result = parser.parse_string(test_string, parseAll=True)
                print(result.dump())
                self.assertEqual(3, len(result), f"failed {test_string!r}")

            pp.ParserElement.set_default_whitespace_chars(" \n\t")

            for expr, test_str in expr_tests:
                parser = pp.Group(expr[1, ...] + pp.Optional(NL))[1, ...]
                test_string = "\n".join([test_str] * 3)
                result = parser.parse_string(test_string, parseAll=True)
                print(result.dump())
                self.assertEqual(1, len(result), f"failed {test_string!r}")

    def testParseFourFn(self):
        import examples.fourFn as fourFn
        import math

        def test(s, ans):
            fourFn.exprStack[:] = []
            results = fourFn.BNF().parse_string(s, parseAll=True)
            try:
                resultValue = fourFn.evaluate_stack(fourFn.exprStack)
            except Exception:
                self.assertIsNone(ans, f"exception raised for expression {s!r}")
            else:
                self.assertEqual(
                    ans,
                    resultValue,
                    f"failed to evaluate {s}, got {resultValue:f}",
                )
                print(s, "->", resultValue)

        test("9", 9)
        test("-9", -9)
        test("--9", 9)
        test("-E", -math.e)
        test("9 + 3 + 5", 9 + 3 + 5)
        test("9 + 3 / 11", 9 + 3.0 / 11)
        test("(9 + 3)", (9 + 3))
        test("(9+3) / 11", (9 + 3.0) / 11)
        test("9 - 12 - 6", 9 - 12 - 6)
        test("9 - (12 - 6)", 9 - (12 - 6))
        test("2*3.14159", 2 * 3.14159)
        test("3.1415926535*3.1415926535 / 10", 3.1415926535 * 3.1415926535 / 10)
        test("PI * PI / 10", math.pi * math.pi / 10)
        test("PI*PI/10", math.pi * math.pi / 10)
        test("PI^2", math.pi**2)
        test("round(PI^2)", round(math.pi**2))
        test("6.02E23 * 8.048", 6.02e23 * 8.048)
        test("e / 3", math.e / 3)
        test("sin(PI/2)", math.sin(math.pi / 2))
        test("10+sin(PI/4)^2", 10 + math.sin(math.pi / 4) ** 2)
        test("trunc(E)", int(math.e))
        test("trunc(-E)", int(-math.e))
        test("round(E)", round(math.e))
        test("round(-E)", round(-math.e))
        test("E^PI", math.e**math.pi)
        test("exp(0)", 1)
        test("exp(1)", math.e)
        test("2^3^2", 2**3**2)
        test("(2^3)^2", (2**3) ** 2)
        test("2^3+2", 2**3 + 2)
        test("2^3+5", 2**3 + 5)
        test("2^9", 2**9)
        test("sgn(-2)", -1)
        test("sgn(0)", 0)
        test("sgn(0.1)", 1)
        test("foo(0.1)", None)
        test("round(E, 3)", round(math.e, 3))
        test("round(PI^2, 3)", round(math.pi**2, 3))
        test("sgn(cos(PI/4))", 1)
        test("sgn(cos(PI/2))", 0)
        test("sgn(cos(PI*3/4))", -1)
        test("+(sgn(cos(PI/4)))", 1)
        test("-(sgn(cos(PI/4)))", -1)

    def testParseSQL(self):
        # SQL parser uses packrat parsing, not compatible with LR
        if ParserElement._left_recursion_enabled:
            return

        import examples.simpleSQL as simpleSQL

        def test(s, num_expected_toks, expected_errloc=-1):
            try:
                sqlToks = flatten(
                    simpleSQL.simpleSQL.parse_string(s, parseAll=True).asList()
                )
                print(s, sqlToks, len(sqlToks))
                self.assertEqual(
                    num_expected_toks,
                    len(sqlToks),
                    f"invalid parsed tokens, expected {num_expected_toks}, found {len(sqlToks)} ({sqlToks})",
                )
            except ParseException as e:
                if expected_errloc >= 0:
                    self.assertEqual(
                        expected_errloc,
                        e.loc,
                        f"expected error at {expected_errloc}, found at {e.loc}",
                    )

        test("SELECT * from XYZZY, ABC", 6)
        test("select * from SYS.XYZZY", 5)
        test("Select A from Sys.dual", 5)
        test("Select A,B,C from Sys.dual", 7)
        test("Select A, B, C from Sys.dual", 7)
        test("Select A, B, C from Sys.dual, Table2   ", 8)
        test("Xelect A, B, C from Sys.dual", 0, 0)
        test("Select A, B, C frox Sys.dual", 0, 15)
        test("Select", 0, 6)
        test("Select &&& frox Sys.dual", 0, 7)
        test("Select A from Sys.dual where a in ('RED','GREEN','BLUE')", 12)
        test(
            "Select A from Sys.dual where a in ('RED','GREEN','BLUE') and b in (10,20,30)",
            20,
        )
        test(
            "Select A,b from table1,table2 where table1.id eq table2.id -- test out comparison operators",
            10,
        )

    def testParseConfigFile(self):
        from examples import configParse

        def test(fnam, num_expected_toks, resCheckList):
            print("Parsing", fnam, "...", end=" ")
            with open(fnam) as infile:
                iniFileLines = "\n".join(infile.read().splitlines())
            iniData = configParse.inifile_BNF().parse_string(iniFileLines, parseAll=True)
            print(len(flatten(iniData.asList())))
            print(list(iniData.keys()))
            self.assertEqual(
                num_expected_toks,
                len(flatten(iniData.asList())),
                f"file {fnam} not parsed correctly",
            )
            for chkkey, chkexpect in resCheckList:
                var = iniData
                for attr in chkkey.split("."):
                    var = getattr(var, attr)
                print(chkkey, var, chkexpect)
                self.assertEqual(
                    chkexpect,
                    var,
                    f"ParseConfigFileTest: failed to parse ini {chkkey!r} as expected {chkexpect!r}, found {var}",
                )
            print("OK")

        test(
            "tests/karthik.ini",
            23,
            [("users.K", "8"), ("users.mod_scheme", "'QPSK'"), ("users.Na", "K+2")],
        )
        test(
            "examples/Setup.ini",
            125,
            [
                ("Startup.audioinf", "M3i"),
                ("Languages.key1", "0x0003"),
                ("test.foo", "bar"),
            ],
        )

    def testParseJSONData(self):
        expected = [
            {
                "glossary": {
                    "GlossDiv": {
                        "GlossList": [
                            {
                                "Abbrev": "ISO 8879:1986",
                                "Acronym": "SGML",
                                "AvogadroNumber": 6.02e23,
                                "EmptyDict": {},
                                "EmptyList": [],
                                "EvenPrimesGreaterThan2": [],
                                "FermatTheoremInMargin": False,
                                "GlossDef": "A meta-markup language, "
                                "used to create markup "
                                "languages such as "
                                "DocBook.",
                                "GlossSeeAlso": ["GML", "XML", "markup"],
                                "GlossTerm": "Standard Generalized " "Markup Language",
                                "ID": "SGML",
                                "LargestPrimeLessThan100": 97,
                                "MapRequiringFiveColors": None,
                                "PrimesLessThan10": [2, 3, 5, 7],
                                "SortAs": "SGML",
                            }
                        ],
                        "title": "S",
                    },
                    "title": "example glossary",
                }
            },
            {
                "menu": {
                    "id": "file",
                    "popup": {
                        "menuitem": [
                            {"onclick": "CreateNewDoc()", "value": "New"},
                            {"onclick": "OpenDoc()", "value": "Open"},
                            {"onclick": "CloseDoc()", "value": "Close"},
                        ]
                    },
                    "value": "File:",
                }
            },
            {
                "widget": {
                    "debug": "on",
                    "image": {
                        "alignment": "center",
                        "hOffset": 250,
                        "name": "sun1",
                        "src": "Images/Sun.png",
                        "vOffset": 250,
                    },
                    "text": {
                        "alignment": "center",
                        "data": "Click Here",
                        "hOffset": 250,
                        "name": "text1",
                        "onMouseUp": "sun1.opacity = (sun1.opacity / 100) * 90;",
                        "size": 36,
                        "style": "bold",
                        "vOffset": 100,
                    },
                    "window": {
                        "height": 500,
                        "name": "main_window",
                        "title": "Sample Konfabulator Widget",
                        "width": 500,
                    },
                }
            },
            {
                "web-app": {
                    "servlet": [
                        {
                            "init-param": {
                                "cachePackageTagsRefresh": 60,
                                "cachePackageTagsStore": 200,
                                "cachePackageTagsTrack": 200,
                                "cachePagesDirtyRead": 10,
                                "cachePagesRefresh": 10,
                                "cachePagesStore": 100,
                                "cachePagesTrack": 200,
                                "cacheTemplatesRefresh": 15,
                                "cacheTemplatesStore": 50,
                                "cacheTemplatesTrack": 100,
                                "configGlossary:adminEmail": "ksm@pobox.com",
                                "configGlossary:installationAt": "Philadelphia, " "PA",
                                "configGlossary:poweredBy": "Cofax",
                                "configGlossary:poweredByIcon": "/images/cofax.gif",
                                "configGlossary:staticPath": "/content/static",
                                "dataStoreClass": "org.cofax.SqlDataStore",
                                "dataStoreConnUsageLimit": 100,
                                "dataStoreDriver": "com.microsoft.jdbc.sqlserver.SQLServerDriver",
                                "dataStoreInitConns": 10,
                                "dataStoreLogFile": "/usr/local/tomcat/logs/datastore.log",
                                "dataStoreLogLevel": "debug",
                                "dataStoreMaxConns": 100,
                                "dataStoreName": "cofax",
                                "dataStorePassword": "dataStoreTestQuery",
                                "dataStoreTestQuery": "SET NOCOUNT "
                                "ON;select "
                                "test='test';",
                                "dataStoreUrl": "jdbc:microsoft:sqlserver://LOCALHOST:1433;DatabaseName=goon",
                                "dataStoreUser": "sa",
                                "defaultFileTemplate": "articleTemplate.htm",
                                "defaultListTemplate": "listTemplate.htm",
                                "jspFileTemplate": "articleTemplate.jsp",
                                "jspListTemplate": "listTemplate.jsp",
                                "maxUrlLength": 500,
                                "redirectionClass": "org.cofax.SqlRedirection",
                                "searchEngineFileTemplate": "forSearchEngines.htm",
                                "searchEngineListTemplate": "forSearchEnginesList.htm",
                                "searchEngineRobotsDb": "WEB-INF/robots.db",
                                "templateLoaderClass": "org.cofax.FilesTemplateLoader",
                                "templateOverridePath": "",
                                "templatePath": "templates",
                                "templateProcessorClass": "org.cofax.WysiwygTemplate",
                                "useDataStore": True,
                                "useJSP": False,
                            },
                            "servlet-class": "org.cofax.cds.CDSServlet",
                            "servlet-name": "cofaxCDS",
                        },
                        {
                            "init-param": {
                                "mailHost": "mail1",
                                "mailHostOverride": "mail2",
                            },
                            "servlet-class": "org.cofax.cds.EmailServlet",
                            "servlet-name": "cofaxEmail",
                        },
                        {
                            "servlet-class": "org.cofax.cds.AdminServlet",
                            "servlet-name": "cofaxAdmin",
                        },
                        {
                            "servlet-class": "org.cofax.cds.FileServlet",
                            "servlet-name": "fileServlet",
                        },
                        {
                            "init-param": {
                                "adminGroupID": 4,
                                "betaServer": True,
                                "dataLog": 1,
                                "dataLogLocation": "/usr/local/tomcat/logs/dataLog.log",
                                "dataLogMaxSize": "",
                                "fileTransferFolder": "/usr/local/tomcat/webapps/content/fileTransferFolder",
                                "log": 1,
                                "logLocation": "/usr/local/tomcat/logs/CofaxTools.log",
                                "logMaxSize": "",
                                "lookInContext": 1,
                                "removePageCache": "/content/admin/remove?cache=pages&id=",
                                "removeTemplateCache": "/content/admin/remove?cache=templates&id=",
                                "templatePath": "toolstemplates/",
                            },
                            "servlet-class": "org.cofax.cms.CofaxToolsServlet",
                            "servlet-name": "cofaxTools",
                        },
                    ],
                    "servlet-mapping": {
                        "cofaxAdmin": "/admin/*",
                        "cofaxCDS": "/",
                        "cofaxEmail": "/cofaxutil/aemail/*",
                        "cofaxTools": "/tools/*",
                        "fileServlet": "/static/*",
                    },
                    "taglib": {
                        "taglib-location": "/WEB-INF/tlds/cofax.tld",
                        "taglib-uri": "cofax.tld",
                    },
                }
            },
            {
                "menu": {
                    "header": "SVG Viewer",
                    "items": [
                        {"id": "Open"},
                        {"id": "OpenNew", "label": "Open New"},
                        None,
                        {"id": "ZoomIn", "label": "Zoom In"},
                        {"id": "ZoomOut", "label": "Zoom Out"},
                        {"id": "OriginalView", "label": "Original View"},
                        None,
                        {"id": "Quality"},
                        {"id": "Pause"},
                        {"id": "Mute"},
                        None,
                        {"id": "Find", "label": "Find..."},
                        {"id": "FindAgain", "label": "Find Again"},
                        {"id": "Copy"},
                        {"id": "CopyAgain", "label": "Copy Again"},
                        {"id": "CopySVG", "label": "Copy SVG"},
                        {"id": "ViewSVG", "label": "View SVG"},
                        {"id": "ViewSource", "label": "View Source"},
                        {"id": "SaveAs", "label": "Save As"},
                        None,
                        {"id": "Help"},
                        {"id": "About", "label": "About Adobe CVG Viewer..."},
                    ],
                }
            },
        ]

        for t, exp_result in zip((test1, test2, test3, test4, test5), expected):
            result = jsonObject.parse_string(t, parseAll=True)
            self.assertEqual(exp_result, result[0])

    def testParseCommaSeparatedValues(self):
        testData = [
            "a,b,c,100.2,,3",
            "d, e, j k , m  ",
            "'Hello, World', f, g , , 5.1,x",
            "John Doe, 123 Main St., Cleveland, Ohio",
            "Jane Doe, 456 St. James St., Los Angeles , California   ",
            "",
        ]
        testVals = [
            [(3, "100.2"), (4, ""), (5, "3")],
            [(2, "j k"), (3, "m")],
            [(0, "'Hello, World'"), (2, "g"), (3, "")],
            [(0, "John Doe"), (1, "123 Main St."), (2, "Cleveland"), (3, "Ohio")],
            [
                (0, "Jane Doe"),
                (1, "456 St. James St."),
                (2, "Los Angeles"),
                (3, "California"),
            ],
        ]
        for line, tests in zip(testData, testVals):
            print(f"Parsing: {line!r} ->", end=" ")
            results = ppc.comma_separated_list.parse_string(line, parseAll=True)
            print(results)
            for t in tests:
                if not (len(results) > t[0] and results[t[0]] == t[1]):
                    print("$$$", results.dump())
                    print("$$$", results[0])
                self.assertTrue(
                    len(results) > t[0] and results[t[0]] == t[1],
                    f"failed on {line}, item {t[0]:d} s/b '{t[1]}', got '{results.asList()}'",
                )

    def testParseEBNF(self):
        from examples import ebnf

        print("Constructing EBNF parser with pyparsing...")

        grammar = """
        syntax = (syntax_rule), {(syntax_rule)};
        syntax_rule = meta_identifier, '=', definitions_list, ';';
        definitions_list = single_definition, {'|', single_definition};
        single_definition = syntactic_term, {',', syntactic_term};
        syntactic_term = syntactic_factor,['-', syntactic_factor];
        syntactic_factor = [integer, '*'], syntactic_primary;
        syntactic_primary = optional_sequence | repeated_sequence |
          grouped_sequence | meta_identifier | terminal_string;
        optional_sequence = '[', definitions_list, ']';
        repeated_sequence = '{', definitions_list, '}';
        grouped_sequence = '(', definitions_list, ')';
        (*
        terminal_string = "'", character - "'", {character - "'"}, "'" |
          '"', character - '"', {character - '"'}, '"';
         meta_identifier = letter, {letter | digit};
        integer = digit, {digit};
        *)
        """

        table = {}
        table["terminal_string"] = pp.quotedString
        table["meta_identifier"] = pp.Word(pp.alphas + "_", pp.alphas + "_" + pp.nums)
        table["integer"] = pp.Word(pp.nums)

        print("Parsing EBNF grammar with EBNF parser...")
        parsers = ebnf.parse(grammar, table)
        ebnf_parser = parsers["syntax"]
        ebnf_comment = pp.Literal("(*") + ... + "*)"
        ebnf_parser.ignore(ebnf_comment)
        print("-", "\n- ".join(parsers.keys()))
        self.assertEqual(
            13, len(list(parsers.keys())), "failed to construct syntax grammar"
        )

        print("Parsing EBNF grammar with generated EBNF parser...")
        parsed_chars = ebnf_parser.parse_string(grammar, parseAll=True)
        parsed_char_len = len(parsed_chars)

        print("],\n".join(str(parsed_chars.asList()).split("],")))
        self.assertEqual(
            98,
            len(flatten(parsed_chars.asList())),
            "failed to tokenize grammar correctly",
        )

    def testParseEBNFmissingDefinitions(self):
        """
        Test detection of missing definitions in EBNF
        """
        from examples import ebnf

        grammar = """
            (*
            EBNF for number_words.py
            *)
            number = [thousands, [and]], [hundreds, [and]], [one_to_99];
        """

        with self.assertRaisesRegex(
            AssertionError,
            r"Missing definitions for \['thousands', 'and', 'hundreds', 'one_to_99']"
        ):
            ebnf.parse(grammar)



    def testParseIDL(self):
        from examples import idlParse

        def test(strng, numToks, expectedErrloc=0):
            print(strng)
            try:
                bnf = idlParse.CORBA_IDL_BNF()
                tokens = bnf.parse_string(strng, parseAll=True)
                print("tokens = ")
                tokens.pprint()
                tokens = flatten(tokens.asList())
                print(len(tokens))
                self.assertEqual(
                    numToks,
                    len(tokens),
                    f"error matching IDL string, {strng} -> {tokens}",
                )
            except ParseException as err:
                print(err.line)
                print(f"{' ' * (err.column - 1)}^")
                print(err)
                self.assertEqual(
                    0,
                    numToks,
                    f"unexpected ParseException while parsing {strng}, {err}",
                )
                self.assertEqual(
                    expectedErrloc,
                    err.loc,
                    f"expected ParseException at {expectedErrloc}, found exception at {err.loc}",
                )

        test(
            """
            /*
             * a block comment *
             */
            typedef string[10] tenStrings;
            typedef sequence<string> stringSeq;
            typedef sequence< sequence<string> > stringSeqSeq;

            interface QoSAdmin {
                stringSeq method1(in string arg1, inout long arg2);
                stringSeqSeq method2(in string arg1, inout long arg2, inout long arg3);
                string method3();
              };
            """,
            59,
        )
        test(
            """
            /*
             * a block comment *
             */
            typedef string[10] tenStrings;
            typedef
                /** ** *** **** *
                 * a block comment *
                 */
                sequence<string> /*comment inside an And */ stringSeq;
            /* */  /**/ /***/ /****/
            typedef sequence< sequence<string> > stringSeqSeq;

            interface QoSAdmin {
                stringSeq method1(in string arg1, inout long arg2);
                stringSeqSeq method2(in string arg1, inout long arg2, inout long arg3);
                string method3();
              };
            """,
            59,
        )
        test(
            r"""
              const string test="Test String\n";
              const long  a = 0;
              const long  b = -100;
              const float c = 3.14159;
              const long  d = 0x007f7f7f;
              exception TestException
                {
                string msg;
                sequence<string> dataStrings;
                };

              interface TestInterface
                {
                void method1(in string arg1, inout long arg2);
                };
            """,
            60,
        )
        test(
            """
            module Test1
              {
              exception TestException
                {
                string msg;
                ];

              interface TestInterface
                {
                void method1(in string arg1, inout long arg2)
                  raises (TestException);
                };
              };
            """,
            0,
            56,
        )
        test(
            """
            module Test1
              {
              exception TestException
                {
                string msg;
                };

              };
            """,
            13,
        )

    def testParseVerilog(self):
        pass

    def testScanString(self):
        testdata = """
            <table border="0" cellpadding="3" cellspacing="3" frame="" width="90%">
                <tr align="left" valign="top">
                        <td><b>Name</b></td>
                        <td><b>IP Address</b></td>
                        <td><b>Location</b></td>
                </tr>
                <tr align="left" valign="top" bgcolor="#c7efce">
                        <td>time-a.nist.gov</td>
                        <td>129.6.15.28</td>
                        <td>NIST, Gaithersburg, Maryland</td>
                </tr>
                <tr align="left" valign="top">
                        <td>time-b.nist.gov</td>
                        <td>129.6.15.29</td>
                        <td>NIST, Gaithersburg, Maryland</td>
                </tr>
                <tr align="left" valign="top" bgcolor="#c7efce">
                        <td>time-a.timefreq.bldrdoc.gov</td>
                        <td>132.163.4.101</td>
                        <td>NIST, Boulder, Colorado</td>
                </tr>
                <tr align="left" valign="top">
                        <td>time-b.timefreq.bldrdoc.gov</td>
                        <td>132.163.4.102</td>
                        <td>NIST, Boulder, Colorado</td>
                </tr>
                <tr align="left" valign="top" bgcolor="#c7efce">
                        <td>time-c.timefreq.bldrdoc.gov</td>
                        <td>132.163.4.103</td>
                        <td>NIST, Boulder, Colorado</td>
                </tr>
            </table>
            """
        integer = pp.Word(pp.nums)
        ipAddress = pp.Combine(integer + "." + integer + "." + integer + "." + integer)
        tdStart = pp.Suppress("<td>")
        tdEnd = pp.Suppress("</td>")
        timeServerPattern = (
            tdStart
            + ipAddress("ipAddr")
            + tdEnd
            + tdStart
            + pp.CharsNotIn("<")("loc")
            + tdEnd
        )
        servers = [
            srvr.ipAddr
            for srvr, startloc, endloc in timeServerPattern.scan_string(testdata)
        ]

        print(servers)
        self.assertEqual(
            [
                "129.6.15.28",
                "129.6.15.29",
                "132.163.4.101",
                "132.163.4.102",
                "132.163.4.103",
            ],
            servers,
            "failed scan_string()",
        )

        servers = [
            srvr.ipAddr
            for srvr, startloc, endloc in timeServerPattern.scanString(testdata, maxMatches=3)
        ]

        self.assertEqual(
            [
                "129.6.15.28",
                "129.6.15.29",
                "132.163.4.101",
            ],
            servers,
            "failed scanString() with maxMatches=3",
        )

        # test for stringEnd detection in scan_string
        foundStringEnds = [r for r in pp.StringEnd().scan_string("xyzzy")]
        print(foundStringEnds)
        self.assertTrue(foundStringEnds, "Failed to find StringEnd in scan_string")

    def testQuotedStrings(self):
        testData = """
                'a valid single quoted string'
                'an invalid single quoted string
                 because it spans lines'
                "a valid double quoted string"
                "an invalid double quoted string
                 because it spans lines"
            """
        print(testData)

        with self.subTest():
            sglStrings = [
                (t[0], b, e) for (t, b, e) in pp.sglQuotedString.scan_string(testData)
            ]
            print(sglStrings)
            self.assertTrue(
                len(sglStrings) == 1
                and (sglStrings[0][1] == 17 and sglStrings[0][2] == 47),
                "single quoted string failure",
            )

        with self.subTest():
            dblStrings = [
                (t[0], b, e) for (t, b, e) in pp.dblQuotedString.scan_string(testData)
            ]
            print(dblStrings)
            self.assertTrue(
                len(dblStrings) == 1
                and (dblStrings[0][1] == 154 and dblStrings[0][2] == 184),
                "double quoted string failure",
            )

        with self.subTest():
            allStrings = [
                (t[0], b, e) for (t, b, e) in pp.quotedString.scan_string(testData)
            ]
            print(allStrings)
            self.assertTrue(
                len(allStrings) == 2
                and (allStrings[0][1] == 17 and allStrings[0][2] == 47)
                and (allStrings[1][1] == 154 and allStrings[1][2] == 184),
                "quoted string failure",
            )

        escapedQuoteTest = r"""
                'This string has an escaped (\') quote character'
                "This string has an escaped (\") quote character"
            """

        with self.subTest():
            sglStrings = [
                (t[0], b, e)
                for (t, b, e) in pp.sglQuotedString.scan_string(escapedQuoteTest)
            ]
            print(sglStrings)
            self.assertTrue(
                len(sglStrings) == 1
                and (sglStrings[0][1] == 17 and sglStrings[0][2] == 66),
                f"single quoted string escaped quote failure ({sglStrings[0]})",
            )

        with self.subTest():
            dblStrings = [
                (t[0], b, e)
                for (t, b, e) in pp.dblQuotedString.scan_string(escapedQuoteTest)
            ]
            print(dblStrings)
            self.assertTrue(
                len(dblStrings) == 1
                and (dblStrings[0][1] == 83 and dblStrings[0][2] == 132),
                f"double quoted string escaped quote failure ({dblStrings[0]})",
            )

        with self.subTest():
            allStrings = [
                (t[0], b, e)
                for (t, b, e) in pp.quotedString.scan_string(escapedQuoteTest)
            ]
            print(allStrings)
            self.assertTrue(
                len(allStrings) == 2
                and (
                    allStrings[0][1] == 17
                    and allStrings[0][2] == 66
                    and allStrings[1][1] == 83
                    and allStrings[1][2] == 132
                ),
                f"quoted string escaped quote failure ({[str(s[0]) for s in allStrings]})",
            )

        dblQuoteTest = r"""
                'This string has an doubled ('') quote character'
                "This string has an doubled ("") quote character"
            """
        with self.subTest():
            sglStrings = [
                (t[0], b, e)
                for (t, b, e) in pp.sglQuotedString.scan_string(dblQuoteTest)
            ]
            print(sglStrings)
            self.assertTrue(
                len(sglStrings) == 1
                and (sglStrings[0][1] == 17 and sglStrings[0][2] == 66),
                f"single quoted string escaped quote failure ({sglStrings[0]})",
            )

        with self.subTest():
            dblStrings = [
                (t[0], b, e)
                for (t, b, e) in pp.dblQuotedString.scan_string(dblQuoteTest)
            ]
            print(dblStrings)
            self.assertTrue(
                len(dblStrings) == 1
                and (dblStrings[0][1] == 83 and dblStrings[0][2] == 132),
                f"double quoted string escaped quote failure ({dblStrings[0]})",
            )

        with self.subTest():
            allStrings = [
                (t[0], b, e) for (t, b, e) in pp.quotedString.scan_string(dblQuoteTest)
            ]
            print(allStrings)
            self.assertTrue(
                len(allStrings) == 2
                and (
                    allStrings[0][1] == 17
                    and allStrings[0][2] == 66
                    and allStrings[1][1] == 83
                    and allStrings[1][2] == 132
                ),
                f"quoted string escaped quote failure ({[str(s[0]) for s in allStrings]})",
            )

        # test invalid endQuoteChar
        with self.subTest():
            with self.assertRaises(
                ValueError, msg="issue raising error for invalid endQuoteChar"
            ):
                expr = pp.QuotedString('"', endQuoteChar=" ")

        with self.subTest():
            source = """
                '''
                multiline quote with comment # this is a comment
                '''
                \"\"\"
                multiline quote with comment # this is a comment
                \"\"\"
                "single line quote with comment # this is a comment"
                'single line quote with comment # this is a comment'
            """
            stripped = (
                pp.python_style_comment.ignore(pp.python_quoted_string)
                .suppress()
                .transform_string(source)
            )
            self.assertEqual(source, stripped)

    def testQuotedStringUnquotesAndConvertWhitespaceEscapes(self):
        # test for Issue #474
        # fmt: off
        backslash = chr(92)  # a single backslash
        tab = "\t"
        newline = "\n"
        test_string_0 = f'"{backslash}{backslash}n"'              # r"\\n"
        test_string_1 = f'"{backslash}t{backslash}{backslash}n"'  # r"\t\\n"
        test_string_2 = f'"a{backslash}tb"'                       # r"a\tb"
        test_string_3 = f'"{backslash}{backslash}{backslash}n"'   # r"\\\n"
        T, F = True, False  # these make the test cases format nicely
        for test_parameters in (
                # Parameters are the arguments to creating a QuotedString
                # and the expected parsed list of characters):
                # - unquote_results
                # - convert_whitespace_escapes
                # - test string
                # - expected parsed characters (broken out as separate
                #   list items (all those doubled backslashes make it
                #   difficult to interpret the output)
                (T, T, test_string_0, [backslash, "n"]),
                (T, F, test_string_0, [backslash, "n"]),
                (F, F, test_string_0, ['"', backslash, backslash, "n", '"']),
                (T, T, test_string_1, [tab, backslash, "n"]),
                (T, F, test_string_1, ["t", backslash, "n"]),
                (F, F, test_string_1, ['"', backslash, "t", backslash, backslash, "n", '"']),
                (T, T, test_string_2, ["a", tab, "b"]),
                (T, F, test_string_2, ["a", "t", "b"]),
                (F, F, test_string_2, ['"', "a", backslash, "t", "b", '"']),
                (T, T, test_string_3, [backslash, newline]),
                (T, F, test_string_3, [backslash, "n"]),
                (F, F, test_string_3, ['"', backslash, backslash, backslash, "n", '"']),
        ):
            unquote_results, convert_ws_escapes, test_string, expected_list = test_parameters
            test_description = f"Testing with parameters {test_parameters}"
            with self.subTest(msg=test_description):
                print(test_description)
                print(f"unquote_results: {unquote_results}"
                      f"\nconvert_whitespace_escapes: {convert_ws_escapes}")
                qs_expr = pp.QuotedString(
                        quoteChar='"',
                        escChar='\\',
                        unquote_results=unquote_results,
                        convert_whitespace_escapes=convert_ws_escapes
                    )
                result = qs_expr.parse_string(test_string)

                # do this instead of assertParserAndCheckList to explicitly
                # check and display the separate items in the list
                print("Results:")
                control_chars = {newline: "<NEWLINE>", backslash: "<BACKSLASH>", tab: "<TAB>"}
                print(f"[{', '.join(control_chars.get(c, repr(c)) for c in result[0])}]")
                self.assertEqual(expected_list, list(result[0]))

                print()
        # fmt: on

    def testPythonQuotedStrings(self):
        # fmt: off
        success1, _ = pp.python_quoted_string.run_tests([
            '"""xyz"""',
            '''"""xyz
            """''',
            '"""xyz "" """',
            '''"""xyz ""
            """''',
            '"""xyz " """',
            '''"""xyz "
            """''',
            r'''"""xyz \"""

            """''',
            "'''xyz'''",
            """'''xyz
            '''""",
            "'''xyz '' '''",
            """'''xyz ''
            '''""",
            "'''xyz ' '''",
            """'''xyz '
            '''""",
            r"""'''xyz \'''
            '''""",
        ])

        print("\n\nFailure tests")
        success2, _ = pp.python_quoted_string.run_tests([
            '"xyz"""',
        ], failure_tests=True)

        self.assertTrue(success1 and success2, "Python quoted string matching failure")
        # fmt: on

    def testCaselessOneOf(self):
        caseless1 = pp.one_of("d a b c aA B A C", caseless=True)
        caseless1str = str(caseless1)
        print(caseless1str)
        caseless2 = pp.one_of("d a b c Aa B A C", caseless=True)
        caseless2str = str(caseless2)
        print(caseless2str)
        self.assertEqual(
            caseless1str.upper(),
            caseless2str.upper(),
            "one_of not handling caseless option properly",
        )
        self.assertNotEqual(
            caseless1str, caseless2str, "Caseless option properly sorted"
        )

        res = caseless1[...].parse_string("AAaaAaaA", parseAll=True)
        print(res)
        self.assertEqual(4, len(res), "caseless1 one_of failed")
        self.assertEqual(
            "aA" * 4, "".join(res), "caseless1 CaselessLiteral return failed"
        )

        res = caseless2[...].parse_string("AAaaAaaA", parseAll=True)
        print(res)
        self.assertEqual(4, len(res), "caseless2 one_of failed")
        self.assertEqual(
            "Aa" * 4, "".join(res), "caseless1 CaselessLiteral return failed"
        )

    def testCStyleCommentParser(self):
        print("verify processing of C-style /* */ comments")
        testdata = f"""
        /* */
        /** **/
        /**/
        /*{'*' * 1_000_000}*/
        /****/
        /* /*/
        /** /*/
        /*** /*/
        /*
         ablsjdflj
         */
        """
        for test_expr in (pp.c_style_comment, pp.cpp_style_comment, pp.java_style_comment):
            with self.subTest("parse test - /* */ comments", test_expr=test_expr):
                found_matches = [
                    len(t[0]) for t, s, e in test_expr.scan_string(testdata)
                ]
                self.assertEqual(
                    [5, 7, 4, 1000004, 6, 6, 7, 8, 33],
                    found_matches,
                    f"only found {test_expr} lengths {found_matches}",
                )

                found_lines = [
                    pp.lineno(s, testdata) for t, s, e in test_expr.scan_string(testdata)
                ]
                self.assertEqual(
                    [2, 3, 4, 5, 6, 7, 8, 9, 10],
                    found_lines,
                    f"only found {test_expr} on lines {found_lines}",
                )

    def testHtmlCommentParser(self):
        print("verify processing of HTML comments")

        test_expr = pp.html_comment
        testdata = """
        <!-- -->
        <!--- --->
        <!---->
        <!----->
        <!------>
        <!-- /-->
        <!--- /-->
        <!---- /-->
        <!---- /- ->
        <!---- / -- >
        <!--
         ablsjdflj
         -->
        """
        found_matches = [
            len(t[0]) for t, s, e in test_expr.scan_string(testdata)
        ]
        self.assertEqual(
            [8, 10, 7, 8, 9, 9, 10, 11, 79],
            found_matches,
            f"only found {test_expr} lengths {found_matches}",
        )

        found_lines = [
            pp.lineno(s, testdata) for t, s, e in pp.htmlComment.scan_string(testdata)
        ]
        self.assertEqual(
            [2, 3, 4, 5, 6, 7, 8, 9, 10],
            found_lines,
            f"only found HTML comments on lines {found_lines}",
        )

    def testDoubleSlashCommentParser(self):
        print("verify processing of C++ and Java comments - // comments")

        # test C++ single line comments that have line terminated with '\' (should continue comment to following line)
        testdata = r"""
            // comment1
            // comment2 \
            still comment 2
            // comment 3
            """
        for test_expr in (pp.dbl_slash_comment, pp.cpp_style_comment, pp.java_style_comment):
            with self.subTest("parse test - // comments", test_expr=test_expr):
                found_matches = [
                    len(t[0]) for t, s, e in test_expr.scan_string(testdata)
                ]
                self.assertEqual(
                    [11, 41, 12],
                    found_matches,
                    f"only found {test_expr} lengths {found_matches}",
                )

                found_lines = [
                    pp.lineno(s, testdata) for t, s, e in test_expr.scan_string(testdata)
                ]
                self.assertEqual(
                    [2, 3, 5],
                    found_lines,
                    f"only found {test_expr} on lines {found_lines}",
                )

    def testReCatastrophicBacktrackingInQuotedStringParsers(self):
        # reported by webpentest - 2016-04-28
        print(
            "testing catastrophic RE backtracking in implementation of quoted string parsers"
        )
        for expr, test_string in [
            (pp.dblQuotedString, '"' + "\\xff" * 500),
            (pp.sglQuotedString, "'" + "\\xff" * 500),
            (pp.quotedString, '"' + "\\xff" * 500),
            (pp.quotedString, "'" + "\\xff" * 500),
            (pp.QuotedString('"'), '"' + "\\xff" * 500),
            (pp.QuotedString("'"), "'" + "\\xff" * 500),
        ]:
            with self.subTest("Test catastrophic RE backtracking", expr=expr):
                try:
                    expr.parse_string(test_string)
                except pp.ParseException:
                    continue

    def testReCatastrophicBacktrackingInCommentParsers(self):
        print(
            "testing catastrophic RE backtracking in implementation of comment parsers"
        )
        for expr, test_string in [
            (pp.c_style_comment, f"/*{'*' * 500}"),
            (pp.cpp_style_comment, f"/*{'*' * 500}"),
            (pp.java_style_comment, f"/*{'*' * 500}"),
            (pp.html_comment, f"<-- {'-' * 500}")
        ]:
            with self.subTest("Test catastrophic RE backtracking", expr=expr):
                try:
                    expr.parse_string(test_string)
                except pp.ParseException:
                    continue

    def testParseExpressionResults(self):
        a = pp.Word("a", pp.alphas).set_name("A")
        b = pp.Word("b", pp.alphas).set_name("B")
        c = pp.Word("c", pp.alphas).set_name("C")
        ab = (a + b).set_name("AB")
        abc = (ab + c).set_name("ABC")
        word = pp.Word(pp.alphas).set_name("word")

        words = pp.Group(pp.OneOrMore(~a + word)).set_name("words")

        phrase = (
            words("Head")
            + pp.Group(a + pp.Optional(b + pp.Optional(c)))("ABC")
            + words("Tail")
        )

        results = phrase.parse_string(
            "xavier yeti alpha beta charlie will beaver", parseAll=True
        )
        print(results, results.Head, results.ABC, results.Tail)
        for key, ln in [("Head", 2), ("ABC", 3), ("Tail", 2)]:
            self.assertEqual(
                ln,
                len(results[key]),
                f"expected {ln:d} elements in {key}, found {results[key]}",
            )

    def testParseKeyword(self):
        kw = pp.Keyword("if")
        lit = pp.Literal("if")

        def test(s, litShouldPass, kwShouldPass):
            print("Test", s)
            print("Match Literal", end=" ")
            try:
                print(lit.parse_string(s, parseAll=False))
            except Exception:
                print("failed")
                if litShouldPass:
                    self.fail(f"Literal failed to match {s}, should have")
            else:
                if not litShouldPass:
                    self.fail(f"Literal matched {s}, should not have")

            print("Match Keyword", end=" ")
            try:
                print(kw.parse_string(s, parseAll=False))
            except Exception:
                print("failed")
                if kwShouldPass:
                    self.fail(f"Keyword failed to match {s}, should have")
            else:
                if not kwShouldPass:
                    self.fail(f"Keyword matched {s}, should not have")

        test("ifOnlyIfOnly", True, False)
        test("if(OnlyIfOnly)", True, True)
        test("if (OnlyIf Only)", True, True)

        kw = pp.Keyword("if", caseless=True)

        test("IFOnlyIfOnly", False, False)
        test("If(OnlyIfOnly)", False, True)
        test("iF (OnlyIf Only)", False, True)

        with self.assertRaises(
            ValueError, msg="failed to warn empty string passed to Keyword"
        ):
            kw = pp.Keyword("")

    def testParseExpressionResultsAccumulate(self):
        num = pp.Word(pp.nums).set_name("num")("base10*")
        hexnum = pp.Combine("0x" + pp.Word(pp.nums)).set_name("hexnum")("hex*")
        name = pp.Word(pp.alphas).set_name("word")("word*")
        list_of_num = pp.DelimitedList(hexnum | num | name, ",")

        tokens = list_of_num.parse_string("1, 0x2, 3, 0x4, aaa", parseAll=True)
        print(tokens.dump())
        self.assertParseResultsEquals(
            tokens,
            expected_list=["1", "0x2", "3", "0x4", "aaa"],
            expected_dict={
                "base10": ["1", "3"],
                "hex": ["0x2", "0x4"],
                "word": ["aaa"],
            },
        )

        lbrack = pp.Literal("(").suppress()
        rbrack = pp.Literal(")").suppress()
        integer = pp.Word(pp.nums).set_name("int")
        variable = pp.Word(pp.alphas, max=1).set_name("variable")
        relation_body_item = (
            variable | integer | pp.quotedString().set_parse_action(pp.removeQuotes)
        )
        relation_name = pp.Word(pp.alphas + "_", pp.alphanums + "_")
        relation_body = lbrack + pp.Group(pp.DelimitedList(relation_body_item)) + rbrack
        Goal = pp.Dict(pp.Group(relation_name + relation_body))
        Comparison_Predicate = pp.Group(variable + pp.one_of("< >") + integer)("pred*")
        Query = Goal("head") + ":-" + pp.DelimitedList(Goal | Comparison_Predicate)

        test = """Q(x,y,z):-Bloo(x,"Mitsis",y),Foo(y,z,1243),y>28,x<12,x>3"""

        queryRes = Query.parse_string(test, parseAll=True)
        print(queryRes.dump())
        self.assertParseResultsEquals(
            queryRes.pred,
            expected_list=[["y", ">", "28"], ["x", "<", "12"], ["x", ">", "3"]],
            msg=f"Incorrect list for attribute pred, {queryRes.pred.asList()}",
        )

    def testReStringRange(self):
        testCases = (
            r"[A-Z]",
            r"[A-A]",
            r"[A-Za-z]",
            r"[A-z]",
            r"[\ -\~]",
            r"[\0x20-0]",
            r"[\0x21-\0x7E]",
            r"[\0xa1-\0xfe]",
            r"[\040-0]",
            r"[A-Za-z0-9]",
            r"[A-Za-z0-9_]",
            r"[A-Za-z0-9_$]",
            r"[A-Za-z0-9_$\-]",
            r"[^0-9\\]",
            r"[a-zA-Z]",
            r"[/\^~]",
            r"[=\+\-!]",
            r"[A-]",
            r"[-A]",
            r"[\x21]",
            r"[а-яА-ЯёЁA-Z$_\041α-ω]",
            r"[\0xc0-\0xd6\0xd8-\0xf6\0xf8-\0xff]",
            r"[\0xa1-\0xbf\0xd7\0xf7]",
            r"[\0xc0-\0xd6\0xd8-\0xf6\0xf8-\0xff]",
            r"[\0xa1-\0xbf\0xd7\0xf7]",
            r"[\\[\]\/\-\*\.\$\+\^\?()~ ]",
        )
        expectedResults = (
            "ABCDEFGHIJKLMNOPQRSTUVWXYZ",
            "A",
            "ABCDEFGHIJKLMNOPQRSTUVWXYZabcdefghijklmnopqrstuvwxyz",
            "ABCDEFGHIJKLMNOPQRSTUVWXYZ[\\]^_`abcdefghijklmnopqrstuvwxyz",
            " !\"#$%&'()*+,-./0123456789:;<=>?@ABCDEFGHIJKLMNOPQRSTUVWXYZ[\\]^_`abcdefghijklmnopqrstuvwxyz{|}~",
            " !\"#$%&'()*+,-./0",
            "!\"#$%&'()*+,-./0123456789:;<=>?@ABCDEFGHIJKLMNOPQRSTUVWXYZ[\\]^_`abcdefghijklmnopqrstuvwxyz{|}~",
            "¡¢£¤¥¦§¨©ª«¬­®¯°±²³´µ¶·¸¹º»¼½¾¿ÀÁÂÃÄÅÆÇÈÉÊËÌÍÎÏÐÑÒÓÔÕÖ×ØÙÚÛÜÝÞßàáâãäåæçèéêëìíîïðñòóôõö÷øùúûüýþ",
            " !\"#$%&'()*+,-./0",
            "ABCDEFGHIJKLMNOPQRSTUVWXYZabcdefghijklmnopqrstuvwxyz0123456789",
            "ABCDEFGHIJKLMNOPQRSTUVWXYZabcdefghijklmnopqrstuvwxyz0123456789_",
            "ABCDEFGHIJKLMNOPQRSTUVWXYZabcdefghijklmnopqrstuvwxyz0123456789_$",
            "ABCDEFGHIJKLMNOPQRSTUVWXYZabcdefghijklmnopqrstuvwxyz0123456789_$-",
            "0123456789\\",
            "abcdefghijklmnopqrstuvwxyzABCDEFGHIJKLMNOPQRSTUVWXYZ",
            "/^~",
            "=+-!",
            "A-",
            "-A",
            "!",
            "абвгдежзийклмнопрстуфхцчшщъыьэюяАБВГДЕЖЗИЙКЛМНОПРСТУФХЦЧШЩЪЫЬЭЮЯёЁABCDEFGHIJKLMNOPQRSTUVWXYZ$_!αβγδεζηθικλμνξοπρςστυφχψω",
            "ÀÁÂÃÄÅÆÇÈÉÊËÌÍÎÏÐÑÒÓÔÕÖØÙÚÛÜÝÞßàáâãäåæçèéêëìíîïðñòóôõöøùúûüýþÿ",
            "¡¢£¤¥¦§¨©ª«¬\xad®¯°±²³´µ¶·¸¹º»¼½¾¿×÷",
            pp.alphas8bit,
            pp.punc8bit,
            r"\[]/-*.$+^?()~ ",
        )
        for test in zip(testCases, expectedResults):
            t, exp = test
            res = pp.srange(t)
            # print(t, "->", res)
            self.assertEqual(
                exp,
                res,
                f"srange error, srange({t!r})->'{res!r}', expected '{exp!r}'",
            )

    def testSkipToParserTests(self):
        thingToFind = pp.Literal("working")
        testExpr = (
            pp.SkipTo(pp.Literal(";"), include=True, ignore=pp.cStyleComment)
            + thingToFind
        )

        def test_parse(someText):
            print(testExpr.parse_string(someText, parseAll=True))

        # This first test works, as the SkipTo expression is immediately following the ignore expression (cStyleComment)
        test_parse("some text /* comment with ; in */; working")
        # This second test previously failed, as there is text following the ignore expression, and before the SkipTo expression.
        test_parse("some text /* comment with ; in */some other stuff; working")

        # tests for optional failOn argument
        testExpr = (
            pp.SkipTo(
                pp.Literal(";"), include=True, ignore=pp.cStyleComment, failOn="other"
            )
            + thingToFind
        )
        test_parse("some text /* comment with ; in */; working")

        with self.assertRaisesParseException():
            test_parse("some text /* comment with ; in */some other stuff; working")

        # test that we correctly create named results
        text = "prefixDATAsuffix"
        data = pp.Literal("DATA")
        suffix = pp.Literal("suffix")
        expr = pp.SkipTo(data + suffix)("prefix") + data + suffix
        result = expr.parse_string(text, parseAll=True)
        self.assertTrue(
            isinstance(result.prefix, str),
            "SkipTo created with wrong saveAsList attribute",
        )

        alpha_word = (~pp.Literal("end") + pp.Word(pp.alphas, asKeyword=True)).set_name(
            "alpha"
        )
        num_word = pp.Word(pp.nums, asKeyword=True).set_name("int")

        def test(expr, test_string, expected_list, expected_dict):
            if (expected_list, expected_dict) == (None, None):
                with self.assertRaises(
                    Exception, msg=f"{expr} failed to parse {test_string!r}"
                ):
                    expr.parse_string(test_string, parseAll=True)
            else:
                result = expr.parse_string(test_string, parseAll=True)
                self.assertParseResultsEquals(
                    result, expected_list=expected_list, expected_dict=expected_dict
                )

        # ellipses for SkipTo
        e = ... + pp.Literal("end")
        test(e, "start 123 end", ["start 123 ", "end"], {"_skipped": ["start 123 "]})

        e = pp.Suppress(...) + pp.Literal("end")
        test(e, "start 123 end", ["end"], {})

        e = pp.Literal("start") + ... + pp.Literal("end")
        test(e, "start 123 end", ["start", "123 ", "end"], {"_skipped": ["123 "]})

        e = ... + pp.Literal("middle") + ... + pp.Literal("end")
        test(
            e,
            "start 123 middle 456 end",
            ["start 123 ", "middle", "456 ", "end"],
            {"_skipped": ["start 123 ", "456 "]},
        )

        e = pp.Suppress(...) + pp.Literal("middle") + ... + pp.Literal("end")
        test(
            e,
            "start 123 middle 456 end",
            ["middle", "456 ", "end"],
            {"_skipped": ["456 "]},
        )

        e = pp.Literal("start") + ...
        test(e, "start 123 end", None, None)

        e = pp.And(["start", ..., "end"])
        test(e, "start 123 end", ["start", "123 ", "end"], {"_skipped": ["123 "]})

        e = pp.And([..., "end"])
        test(e, "start 123 end", ["start 123 ", "end"], {"_skipped": ["start 123 "]})

        e = "start" + (num_word | ...) + "end"
        test(e, "start 456 end", ["start", "456", "end"], {})
        test(
            e,
            "start 123 456 end",
            ["start", "123", "456 ", "end"],
            {"_skipped": ["456 "]},
        )
        test(e, "start end", ["start", "", "end"], {"_skipped": ["missing <int>"]})

        # e = define_expr('"start" + (num_word | ...)("inner") + "end"')
        # test(e, "start 456 end", ['start', '456', 'end'], {'inner': '456'})

        e = "start" + (alpha_word[...] & num_word[...] | ...) + "end"
        test(e, "start 456 red end", ["start", "456", "red", "end"], {})
        test(e, "start red 456 end", ["start", "red", "456", "end"], {})
        test(
            e,
            "start 456 red + end",
            ["start", "456", "red", "+ ", "end"],
            {"_skipped": ["+ "]},
        )
        test(e, "start red end", ["start", "red", "end"], {})
        test(e, "start 456 end", ["start", "456", "end"], {})
        test(e, "start end", ["start", "end"], {})
        test(e, "start 456 + end", ["start", "456", "+ ", "end"], {"_skipped": ["+ "]})

        e = "start" + (alpha_word[1, ...] & num_word[1, ...] | ...) + "end"
        test(e, "start 456 red end", ["start", "456", "red", "end"], {})
        test(e, "start red 456 end", ["start", "red", "456", "end"], {})
        test(
            e,
            "start 456 red + end",
            ["start", "456", "red", "+ ", "end"],
            {"_skipped": ["+ "]},
        )
        test(e, "start red end", ["start", "red ", "end"], {"_skipped": ["red "]})
        test(e, "start 456 end", ["start", "456 ", "end"], {"_skipped": ["456 "]})
        test(
            e,
            "start end",
            ["start", "", "end"],
            {"_skipped": ["missing <{{alpha}... & {int}...}>"]},
        )
        test(e, "start 456 + end", ["start", "456 + ", "end"], {"_skipped": ["456 + "]})

        e = "start" + (alpha_word | ...) + (num_word | ...) + "end"
        test(e, "start red 456 end", ["start", "red", "456", "end"], {})
        test(
            e,
            "start red end",
            ["start", "red", "", "end"],
            {"_skipped": ["missing <int>"]},
        )
        test(
            e,
            "start 456 end",
            ["start", "", "456", "end"],
            {"_skipped": ["missing <alpha>"]},
        )
        test(
            e,
            "start end",
            ["start", "", "", "end"],
            {"_skipped": ["missing <alpha>", "missing <int>"]},
        )

        e = pp.Literal("start") + ... + "+" + ... + "end"
        test(
            e,
            "start red + 456 end",
            ["start", "red ", "+", "456 ", "end"],
            {"_skipped": ["red ", "456 "]},
        )

    def testSkipToPreParseIgnoreExprs(self):
        # added to verify fix to Issue #475
        from pyparsing import Word, alphanums, python_style_comment

        some_grammar = Word(alphanums) + ":=" + ... + ";"
        some_grammar.ignore(python_style_comment)
        try:
            result = some_grammar.parse_string(
                """\
                var1 := 2 # 3; <== this semi-colon will match!
                      + 1;
                """,
                parse_all=True,
            )
        except ParseException as pe:
            print(pe.explain())
            raise
        else:
            print(result.dump())

    def testSkipToIgnoreExpr2(self):
        a, star = pp.Literal.using_each("a*")
        wrapper = a + ... + a
        expr = star + pp.SkipTo(star, ignore=wrapper) + star

        # pyparsing 3.0.9 -> ['*', 'a_*_a', '*']
        # pyparsing 3.1.0 -> ['*', '', '*']
        self.assertParseAndCheckList(expr, "*a_*_a*", ["*", "a_*_a", "*"])

    def testEllipsisRepetition(self):
        word = pp.Word(pp.alphas).set_name("word")
        num = pp.Word(pp.nums).set_name("num")

        exprs = [
            word[...] + num,
            word * ... + num,
            word[0, ...] + num,
            word[1, ...] + num,
            word[2, ...] + num,
            word[..., 3] + num,
            word[2] + num,
        ]

        expected_res = [
            r"([abcd]+ )*\d+",
            r"([abcd]+ )*\d+",
            r"([abcd]+ )*\d+",
            r"([abcd]+ )+\d+",
            r"([abcd]+ ){2,}\d+",
            r"([abcd]+ ){0,3}\d+",
            r"([abcd]+ ){2}\d+",
        ]

        tests = ["aa bb cc dd 123", "bb cc dd 123", "cc dd 123", "dd 123", "123"]

        all_success = True
        for expr, expected_re in zip(exprs, expected_res):
            successful_tests = [t for t in tests if re.match(expected_re, t)]
            failure_tests = [t for t in tests if not re.match(expected_re, t)]
            success1, _ = expr.run_tests(successful_tests)
            success2, _ = expr.run_tests(failure_tests, failureTests=True)
            all_success = all_success and success1 and success2
            if not all_success:
                print("Failed expression:", expr)
                break

        self.assertTrue(all_success, "failed getItem_ellipsis test")

    def testEllipsisRepetitionWithResultsNames(self):
        label = pp.Word(pp.alphas)
        val = ppc.integer()
        parser = label("label") + pp.ZeroOrMore(val)("values")

        _, results = parser.run_tests(
            """
            a 1
            b 1 2 3
            c
            """
        )
        expected = [
            (["a", 1], {"label": "a", "values": [1]}),
            (["b", 1, 2, 3], {"label": "b", "values": [1, 2, 3]}),
            (["c"], {"label": "c", "values": []}),
        ]
        for obs, exp in zip(results, expected):
            test, result = obs
            exp_list, exp_dict = exp
            self.assertParseResultsEquals(
                result, expected_list=exp_list, expected_dict=exp_dict
            )

        parser = label("label") + val[...]("values")

        _, results = parser.run_tests(
            """
            a 1
            b 1 2 3
            c
            """
        )
        expected = [
            (["a", 1], {"label": "a", "values": [1]}),
            (["b", 1, 2, 3], {"label": "b", "values": [1, 2, 3]}),
            (["c"], {"label": "c", "values": []}),
        ]
        for obs, exp in zip(results, expected):
            test, result = obs
            exp_list, exp_dict = exp
            self.assertParseResultsEquals(
                result, expected_list=exp_list, expected_dict=exp_dict
            )

        pt = pp.Group(val("x") + pp.Suppress(",") + val("y"))
        parser = label("label") + pt[...]("points")
        _, results = parser.run_tests(
            """
            a 1,1
            b 1,1 2,2 3,3
            c
            """
        )
        expected = [
            (["a", [1, 1]], {"label": "a", "points": [{"x": 1, "y": 1}]}),
            (
                ["b", [1, 1], [2, 2], [3, 3]],
                {
                    "label": "b",
                    "points": [{"x": 1, "y": 1}, {"x": 2, "y": 2}, {"x": 3, "y": 3}],
                },
            ),
            (["c"], {"label": "c", "points": []}),
        ]
        for obs, exp in zip(results, expected):
            test, result = obs
            exp_list, exp_dict = exp
            self.assertParseResultsEquals(
                result, expected_list=exp_list, expected_dict=exp_dict
            )

    def testCustomQuotes(self):
        testString = r"""
            sdlfjs :sdf\:jls::djf: sl:kfsjf
            sdlfjs -sdf\:jls::--djf: sl-kfsjf
            sdlfjs -sdf\:::jls::--djf: sl:::-kfsjf
            sdlfjs ^sdf\:jls^^--djf^ sl-kfsjf
            sdlfjs ^^^==sdf\:j=lz::--djf: sl=^^=kfsjf
            sdlfjs ==sdf\:j=ls::--djf: sl==kfsjf^^^
        """
        print(testString)

        colonQuotes = pp.QuotedString(":", "\\", "::")
        dashQuotes = pp.QuotedString("-", "\\", "--")
        hatQuotes = pp.QuotedString("^", "\\")
        hatQuotes1 = pp.QuotedString("^", "\\", "^^")
        dblEqQuotes = pp.QuotedString("==", "\\")

        def test(label, quoteExpr, expected):
            print(label)
            print(quoteExpr.pattern)
            print(quoteExpr.search_string(testString))
            print(quoteExpr.search_string(testString)[0][0])
            print(f"{expected}")
            self.assertEqual(
                expected,
                quoteExpr.search_string(testString)[0][0],
                f"failed to match {quoteExpr}, expected '{expected}', got '{quoteExpr.search_string(testString)[0]}'",
            )
            print()

        test("colonQuotes", colonQuotes, r"sdf:jls:djf")
        test("dashQuotes", dashQuotes, r"sdf:jls::-djf: sl")
        test("hatQuotes", hatQuotes, r"sdf:jls")
        test("hatQuotes1", hatQuotes1, r"sdf:jls^--djf")
        test("dblEqQuotes", dblEqQuotes, r"sdf:j=ls::--djf: sl")
        test("::: quotes", pp.QuotedString(":::"), "jls::--djf: sl")
        test("==-- quotes", pp.QuotedString("==", endQuoteChar="--"), r"sdf\:j=lz::")
        test(
            "^^^ multiline quotes",
            pp.QuotedString("^^^", multiline=True),
            r"""==sdf\:j=lz::--djf: sl=^^=kfsjf
            sdlfjs ==sdf\:j=ls::--djf: sl==kfsjf""",
        )
        with self.assertRaises(ValueError):
            pp.QuotedString("", "\\")

    def testCustomQuotes2(self):
        qs = pp.QuotedString(quote_char=".[", end_quote_char="].")
        print(qs.reString)
        self.assertParseAndCheckList(qs, ".[...].", ["..."])
        self.assertParseAndCheckList(qs, ".[].", [""])
        self.assertParseAndCheckList(qs, ".[]].", ["]"])
        self.assertParseAndCheckList(qs, ".[]]].", ["]]"])

        qs = pp.QuotedString(quote_char="+*", end_quote_char="*+")
        print(qs.reString)
        self.assertParseAndCheckList(qs, "+*...*+", ["..."])
        self.assertParseAndCheckList(qs, "+**+", [""])
        self.assertParseAndCheckList(qs, "+***+", ["*"])
        self.assertParseAndCheckList(qs, "+****+", ["**"])

        qs = pp.QuotedString(quote_char="*/", end_quote_char="/*")
        print(qs.reString)
        self.assertParseAndCheckList(qs, "*/.../*", ["..."])
        self.assertParseAndCheckList(qs, "*//*", [""])
        self.assertParseAndCheckList(qs, "*///*", ["/"])
        self.assertParseAndCheckList(qs, "*////*", ["//"])

    def testRepeater(self):
        if ParserElement._packratEnabled or ParserElement._left_recursion_enabled:
            print("skipping this test, not compatible with memoization")
            return

        first = pp.Word("abcdef").set_name("word1")
        bridge = pp.Word(pp.nums).set_name("number")
        second = pp.match_previous_literal(first).set_name("repeat(word1Literal)")

        seq = first + bridge + second

        tests = [
            ("abc12abc", True),
            ("abc12aabc", False),
            ("abc12cba", True),
            ("abc12bca", True),
        ]

        for tst, expected in tests:
            found = False
            for tokens, start, end in seq.scan_string(tst):
                f, b, s = tokens
                print(f, b, s)
                found = True
            if not found:
                print("No literal match in", tst)
            self.assertEqual(
                expected,
                found,
                f"Failed repeater for test: {tst}, matching {seq}",
            )
        print()

        # retest using match_previous_expr instead of match_previous_literal
        second = pp.match_previous_expr(first).set_name("repeat(word1expr)")
        seq = first + bridge + second

        tests = [("abc12abc", True), ("abc12cba", False), ("abc12abcdef", False)]

        for tst, expected in tests:
            found = False
            for tokens, start, end in seq.scan_string(tst):
                print(tokens)
                found = True
            if not found:
                print("No expression match in", tst)
            self.assertEqual(
                expected,
                found,
                f"Failed repeater for test: {tst}, matching {seq}",
            )

        print()

        first = pp.Word("abcdef").set_name("word1")
        bridge = pp.Word(pp.nums).set_name("number")
        second = pp.match_previous_expr(first).set_name("repeat(word1)")
        seq = first + bridge + second
        csFirst = seq.set_name("word-num-word")
        csSecond = pp.match_previous_expr(csFirst)
        compoundSeq = csFirst + ":" + csSecond
        compoundSeq.streamline()
        print(compoundSeq)

        tests = [
            ("abc12abc:abc12abc", True),
            ("abc12cba:abc12abc", False),
            ("abc12abc:abc12abcdef", False),
        ]

        for tst, expected in tests:
            found = False
            for tokens, start, end in compoundSeq.scan_string(tst):
                print("match:", tokens)
                found = True
                break
            if not found:
                print("No expression match in", tst)
            self.assertEqual(
                expected,
                found,
                f"Failed repeater for test: {tst}, matching {seq}",
            )

        print()
        eFirst = pp.Word(pp.nums)
        eSecond = pp.match_previous_expr(eFirst)
        eSeq = eFirst + ":" + eSecond

        tests = [("1:1A", True), ("1:10", False)]

        for tst, expected in tests:
            found = False
            for tokens, start, end in eSeq.scan_string(tst):
                print(tokens)
                found = True
            if not found:
                print("No match in", tst)
            self.assertEqual(
                expected,
                found,
                f"Failed repeater for test: {tst}, matching {seq}",
            )

    def testRepeater2(self):
        """test match_previous_literal with empty repeater"""

        if ParserElement._packratEnabled or ParserElement._left_recursion_enabled:
            print("skipping this test, not compatible with memoization")
            return

        first = pp.Optional(pp.Word("abcdef").set_name("words1"))
        bridge = pp.Word(pp.nums).set_name("number")
        second = pp.match_previous_literal(first).set_name("repeat(word1Literal)")

        seq = first + bridge + second

        tst = "12"
        expected = ["12"]
        result = seq.parse_string(tst, parseAll=True)
        print(result.dump())

        self.assertParseResultsEquals(result, expected_list=expected)

    def testRepeater3(self):
        """test match_previous_literal with multiple repeater tokens"""

        if ParserElement._packratEnabled or ParserElement._left_recursion_enabled:
            print("skipping this test, not compatible with memoization")
            return

        first = pp.Word("a") + pp.Word("d")
        bridge = pp.Word(pp.nums).set_name("number")
        second = pp.match_previous_literal(first)  # ("second")

        seq = first + bridge + second

        tst = "aaaddd12aaaddd"
        expected = ["aaa", "ddd", "12", "aaa", "ddd"]
        result = seq.parse_string(tst, parseAll=True)
        print(result.dump())

        self.assertParseResultsEquals(result, expected_list=expected)

    def testRepeater4(self):
        """test match_previous_expr with multiple repeater tokens"""

        if ParserElement._packratEnabled or ParserElement._left_recursion_enabled:
            print("skipping this test, not compatible with memoization")
            return

        first = pp.Group(pp.Word(pp.alphas) + pp.Word(pp.alphas))
        bridge = pp.Word(pp.nums)

        # no matching is used - this is just here for a sanity check
        # second = pp.Group(pp.Word(pp.alphas) + pp.Word(pp.alphas))("second")
        # second = pp.Group(pp.Word(pp.alphas) + pp.Word(pp.alphas)).set_results_name("second")

        # ISSUE: when match_previous_expr returns multiple tokens the matching tokens are nested an extra level deep.
        #           This behavior is not seen with a single return token (see testRepeater5 directly below.)
        second = pp.match_previous_expr(first)

        expr = first + bridge.suppress() + second

        tst = "aaa ddd 12 aaa ddd"
        expected = [["aaa", "ddd"], ["aaa", "ddd"]]
        result = expr.parse_string(tst, parseAll=True)
        print(result.dump())

        self.assertParseResultsEquals(result, expected_list=expected)

    def testRepeater5(self):
        """a simplified testRepeater4 to examine match_previous_expr with a single repeater token"""

        if ParserElement._packratEnabled or ParserElement._left_recursion_enabled:
            print("skipping this test, not compatible with memoization")
            return

        first = pp.Word(pp.alphas)
        bridge = pp.Word(pp.nums)
        second = pp.match_previous_expr(first)

        expr = first + bridge.suppress() + second

        tst = "aaa 12 aaa"
        expected = tst.replace("12", "").split()
        result = expr.parse_string(tst, parseAll=True)
        print(result.dump())

        self.assertParseResultsEquals(result, expected_list=expected)

    def testRecursiveCombine(self):
        testInput = "myc(114)r(11)dd"
        stream = pp.Forward()
        stream <<= pp.Optional(pp.Word(pp.alphas)) + pp.Optional(
            "(" + pp.Word(pp.nums) + ")" + stream
        )
        expected = ["".join(stream.parse_string(testInput, parseAll=True))]
        print(expected)

        stream = pp.Forward()
        stream << pp.Combine(
            pp.Optional(pp.Word(pp.alphas))
            + pp.Optional("(" + pp.Word(pp.nums) + ")" + stream)
        )
        testVal = stream.parse_string(testInput, parseAll=True)
        print(testVal)

        self.assertParseResultsEquals(testVal, expected_list=expected)

    def testSetNameToStrAndNone(self):
        wd = pp.Word(pp.alphas)
        with self.subTest():
            self.assertEqual("W:(A-Za-z)", wd.name)

        with self.subTest():
            wd.set_name("test_word")
            self.assertEqual("test_word", wd.name)

        with self.subTest():
            wd.set_name(None)
            self.assertEqual("W:(A-Za-z)", wd.name)

        # same tests but using name property setter
        with self.subTest():
            wd.name = "test_word"
            self.assertEqual("test_word", wd.name)

        with self.subTest():
            wd.name = None
            self.assertEqual("W:(A-Za-z)", wd.name)

    def testCombineSetName(self):
        ab = pp.Combine(
            pp.Literal("a").set_name("AAA") | pp.Literal("b").set_name("BBB")
        ).set_name("AB")
        self.assertEqual("AB", ab.name)
        self.assertEqual("AB", str(ab))
        with self.assertRaisesParseException(expected_msg="Expected AB"):
            ab.parse_string("C")

    def testHTMLEntities(self):
        html_source = dedent(
            """\
            This &amp; that
            2 &gt; 1
            0 &lt; 1
            Don&apos;t get excited!
            I said &quot;Don&apos;t get excited!&quot;
            Copyright &copy; 2021
            Dot &longrightarrow; &dot;
            """
        )
        transformer = pp.common_html_entity().add_parse_action(pp.replace_html_entity)
        transformed = transformer.transform_string(html_source)
        print(transformed)

        expected = dedent(
            """\
            This & that
            2 > 1
            0 < 1
            Don't get excited!
            I said "Don't get excited!"
            Copyright © 2021
            Dot ⟶ ˙
            """
        )
        self.assertEqual(expected, transformed)

    def testInfixNotationBasicArithEval(self):
        import ast

        integer = pp.Word(pp.nums).set_parse_action(lambda t: int(t[0]))
        variable = pp.Word(pp.alphas, exact=1)
        operand = integer | variable

        expop = pp.Literal("^")
        signop = pp.one_of("+ -")
        multop = pp.one_of("* /")
        plusop = pp.one_of("+ -")
        factop = pp.Literal("!")

        # fmt: off
        expr = pp.infix_notation(
            operand,
            [
                (factop, 1, pp.opAssoc.LEFT),
                (expop, 2, pp.opAssoc.RIGHT),
                (signop, 1, pp.opAssoc.RIGHT),
                (multop, 2, pp.opAssoc.LEFT),
                (plusop, 2, pp.opAssoc.LEFT),
            ],
        )
        # fmt: on

        test = [
            "9 + 2 + 3",
            "9 + 2 * 3",
            "(9 + 2) * 3",
            "(9 + -2) * 3",
            "(9 + --2) * 3",
            "(9 + -2) * 3^2^2",
            "(9! + -2) * 3^2^2",
            "M*X + B",
            "M*(X + B)",
            "1+2*-3^4*5+-+-6",
            "3!!",
        ]
        expected = """[[9, '+', 2, '+', 3]]
                    [[9, '+', [2, '*', 3]]]
                    [[[9, '+', 2], '*', 3]]
                    [[[9, '+', ['-', 2]], '*', 3]]
                    [[[9, '+', ['-', ['-', 2]]], '*', 3]]
                    [[[9, '+', ['-', 2]], '*', [3, '^', [2, '^', 2]]]]
                    [[[[9, '!'], '+', ['-', 2]], '*', [3, '^', [2, '^', 2]]]]
                    [[['M', '*', 'X'], '+', 'B']]
                    [['M', '*', ['X', '+', 'B']]]
                    [[1, '+', [2, '*', ['-', [3, '^', 4]], '*', 5], '+', ['-', ['+', ['-', 6]]]]]
                    [[3, '!', '!']]""".split(
            "\n"
        )
        expected = [ast.literal_eval(x.strip()) for x in expected]
        for test_str, exp_list in zip(test, expected):
            self.assertParseAndCheckList(expr, test_str, exp_list, verbose=True)

    def testInfixNotationEvalBoolExprUsingAstClasses(self):
        boolVars = {"True": True, "False": False}

        class BoolOperand:
            reprsymbol = ""

            def __init__(self, t):
                self.args = t[0][0::2]

            def __str__(self):
                sep = f" {self.reprsymbol} "
                return f"({sep.join(map(str, self.args))})"

        class BoolAnd(BoolOperand):
            reprsymbol = "&"

            def __bool__(self):
                for a in self.args:
                    if isinstance(a, str):
                        v = boolVars[a]
                    else:
                        v = bool(a)
                    if not v:
                        return False
                return True

        class BoolOr(BoolOperand):
            reprsymbol = "|"

            def __bool__(self):
                for a in self.args:
                    if isinstance(a, str):
                        v = boolVars[a]
                    else:
                        v = bool(a)
                    if v:
                        return True
                return False

        class BoolNot:
            def __init__(self, t):
                self.arg = t[0][1]

            def __str__(self):
                return f"~{self.arg}"

            def __bool__(self):
                if isinstance(self.arg, str):
                    v = boolVars[self.arg]
                else:
                    v = bool(self.arg)
                return not v

        boolOperand = pp.Word(pp.alphas, max=1, asKeyword=True) | pp.one_of("True False")
        # fmt: off
        boolExpr = pp.infix_notation(
            boolOperand,
            [
                ("not", 1, pp.opAssoc.RIGHT, BoolNot),
                ("and", 2, pp.opAssoc.LEFT, BoolAnd),
                ("or", 2, pp.opAssoc.LEFT, BoolOr),
            ],
        )
        # fmt: on
        test = [
            "p and not q",
            "not not p",
            "not(p and q)",
            "q or not p and r",
            "q or not p or not r",
            "q or not (p and r)",
            "p or q or r",
            "p or q or r and False",
            "(p or q or r) and False",
        ]

        boolVars["p"] = True
        boolVars["q"] = False
        boolVars["r"] = True
        print("p =", boolVars["p"])
        print("q =", boolVars["q"])
        print("r =", boolVars["r"])
        print()
        for t in test:
            res = boolExpr.parse_string(t, parseAll=True)
            print(t, "\n", res[0], "=", bool(res[0]), "\n")
            expected = eval(t, {}, boolVars)
            self.assertEqual(expected, bool(res[0]), f"failed boolean eval test {t}")

    def testInfixNotationMinimalParseActionCalls(self):
        count = 0

        def evaluate_int(t):
            nonlocal count
            value = int(t[0])
            print("evaluate_int", value)
            count += 1
            return value

        integer = pp.Word(pp.nums).set_parse_action(evaluate_int)
        variable = pp.Word(pp.alphas, exact=1)
        operand = integer | variable

        expop = pp.Literal("^")
        signop = pp.one_of("+ -")
        multop = pp.one_of("* /")
        plusop = pp.one_of("+ -")
        factop = pp.Literal("!")

        # fmt: off
        expr = pp.infix_notation(
            operand,
            [
                (factop, 1, pp.opAssoc.LEFT),
                (expop, 2, pp.opAssoc.LEFT),
                (signop, 1, pp.opAssoc.RIGHT),
                (multop, 2, pp.opAssoc.LEFT),
                (plusop, 2, pp.opAssoc.LEFT),
            ],
        )
        # fmt: on

        test = ["9"]
        for t in test:
            count = 0
            print(f"{t!r} => {expr.parse_string(t, parseAll=True)} (count={count})")
            self.assertEqual(1, count, "count evaluated too many times!")

    def testInfixNotationWithParseActions(self):
        word = pp.Word(pp.alphas)

        def supLiteral(s):
            """Returns the suppressed literal s"""
            return pp.Literal(s).suppress()

        def booleanExpr(atom):
            ops = [
                (supLiteral("!"), 1, pp.opAssoc.RIGHT, lambda s, l, t: ["!", t[0][0]]),
                (pp.one_of("= !="), 2, pp.opAssoc.LEFT),
                (supLiteral("&"), 2, pp.opAssoc.LEFT, lambda s, l, t: ["&", t[0]]),
                (supLiteral("|"), 2, pp.opAssoc.LEFT, lambda s, l, t: ["|", t[0]]),
            ]
            return pp.infix_notation(atom, ops)

        f = booleanExpr(word) + pp.StringEnd()

        tests = [
            ("bar = foo", [["bar", "=", "foo"]]),
            (
                "bar = foo & baz = fee",
                ["&", [["bar", "=", "foo"], ["baz", "=", "fee"]]],
            ),
        ]
        for test, expected in tests:
            print(test)
            results = f.parse_string(test, parseAll=True)
            print(results)
            self.assertParseResultsEquals(results, expected_list=expected)
            print()

    def testInfixNotationGrammarTest5(self):
        expop = pp.Literal("**")
        signop = pp.one_of("+ -")
        multop = pp.one_of("* /")
        plusop = pp.one_of("+ -")

        class ExprNode:
            def __init__(self, tokens):
                self.tokens = tokens[0]

            def eval(self):
                return None

        class NumberNode(ExprNode):
            def eval(self):
                return self.tokens

        class SignOp(ExprNode):
            def eval(self):
                mult = {"+": 1, "-": -1}[self.tokens[0]]
                return mult * self.tokens[1].eval()

        class BinOp(ExprNode):
            opn_map = {}

            def eval(self):
                ret = self.tokens[0].eval()
                for op, operand in zip(self.tokens[1::2], self.tokens[2::2]):
                    ret = self.opn_map[op](ret, operand.eval())
                return ret

        class ExpOp(BinOp):
            opn_map = {"**": lambda a, b: b**a}

        class MultOp(BinOp):
            import operator

            opn_map = {"*": operator.mul, "/": operator.truediv}

        class AddOp(BinOp):
            import operator

            opn_map = {"+": operator.add, "-": operator.sub}

        operand = ppc.number().set_parse_action(NumberNode)
        # fmt: off
        expr = pp.infix_notation(
            operand,
            [
                (expop, 2, pp.opAssoc.LEFT, (lambda pr: [pr[0][::-1]], ExpOp)),
                (signop, 1, pp.opAssoc.RIGHT, SignOp),
                (multop, 2, pp.opAssoc.LEFT, MultOp),
                (plusop, 2, pp.opAssoc.LEFT, AddOp),
            ],
        )
        # fmt: on

        tests = """\
            2+7
            2**3
            2**3**2
            3**9
            3**3**2
            """

        for t in tests.splitlines():
            t = t.strip()
            if not t:
                continue

            parsed = expr.parse_string(t, parseAll=True)
            eval_value = parsed[0].eval()
            self.assertEqual(
                eval(t),
                eval_value,
                f"Error evaluating {t!r}, expected {eval(t)!r}, got {eval_value!r}",
            )

    def testInfixNotationExceptions(self):
        num = pp.Word(pp.nums)

        # fmt: off

        # arity 3 with None opExpr - should raise ValueError
        with self.assertRaises(ValueError):
            expr = pp.infix_notation(
                num,
                [
                    (None, 3, pp.opAssoc.LEFT),
                ]
            )

        # arity 3 with invalid tuple - should raise ValueError
        with self.assertRaises(ValueError):
            expr = pp.infix_notation(
                num,
                [
                    (("+", "-", "*"), 3, pp.opAssoc.LEFT),
                ]
            )

        # left arity > 3 - should raise ValueError
        with self.assertRaises(ValueError):
            expr = pp.infix_notation(
                num,
                [
                    ("*", 4, pp.opAssoc.LEFT),
                ]
            )

        # right arity > 3 - should raise ValueError
        with self.assertRaises(ValueError):
            expr = pp.infix_notation(
                num,
                [
                    ("*", 4, pp.opAssoc.RIGHT),
                ]
            )

        # assoc not from opAssoc - should raise ValueError
        with self.assertRaises(ValueError):
            expr = pp.infix_notation(
                num,
                [
                    ("*", 2, "LEFT"),
                ]
            )
        # fmt: on

    def testInfixNotationWithNonOperators(self):
        # left arity 2 with None expr
        # right arity 2 with None expr
        num = pp.Word(pp.nums).add_parse_action(pp.token_map(int))
        ident = ppc.identifier()

        # fmt: off
        for assoc in (pp.opAssoc.LEFT, pp.opAssoc.RIGHT):
            expr = pp.infix_notation(
                num | ident,
                [
                    (None, 2, assoc),
                    ("+", 2, pp.opAssoc.LEFT),
                ]
            )
            self.assertParseAndCheckList(expr, "3x+2", [[[3, "x"], "+", 2]])
        # fmt: on

    def testInfixNotationTernaryOperator(self):
        # left arity 3
        # right arity 3
        num = pp.Word(pp.nums).add_parse_action(pp.token_map(int))

        # fmt: off
        for assoc in (pp.opAssoc.LEFT, pp.opAssoc.RIGHT):
            expr = pp.infix_notation(
                num,
                [
                    ("+", 2, pp.opAssoc.LEFT),
                    (("?", ":"), 3, assoc),
                ]
            )
            self.assertParseAndCheckList(
                expr, "3 + 2? 12: 13", [[[3, "+", 2], "?", 12, ":", 13]]
            )
        # fmt: on

    def testInfixNotationWithAlternateParenSymbols(self):
        num = pp.Word(pp.nums).add_parse_action(pp.token_map(int))

        # fmt: off
        expr = pp.infix_notation(
            num,
            [
                ("+", 2, pp.opAssoc.LEFT),
            ],
            lpar="(",
            rpar=")",
        )
        self.assertParseAndCheckList(
            expr, "3 + (2 + 11)", [[3, '+', [2, '+', 11]]]
        )

        expr = pp.infix_notation(
            num,
            [
                ("+", 2, pp.opAssoc.LEFT),
            ],
            lpar="<",
            rpar=">",
        )
        self.assertParseAndCheckList(
            expr, "3 + <2 + 11>", [[3, '+', [2, '+', 11]]]
        )

        expr = pp.infix_notation(
            num,
            [
                ("+", 2, pp.opAssoc.LEFT),
            ],
            lpar=pp.Literal("<"),
            rpar=pp.Literal(">"),
        )
        self.assertParseAndCheckList(
            expr, "3 + <2 + 11>", [[3, '+', ['<', [2, '+', 11], '>']]]
        )

        expr = pp.infix_notation(
            num,
            [
                ("+", 2, pp.opAssoc.LEFT),
            ],
            lpar=pp.Literal("<<"),
            rpar=pp.Literal(">>"),
        )
        self.assertParseAndCheckList(
            expr, "3 + <<2 + 11>>", [[3, '+', ['<<', [2, '+', 11], '>>']]]
        )

        # fmt: on

    def testParseResultsPickle(self):
        import pickle

        # test 1
        body = pp.make_html_tags("BODY")[0]
        result = body.parse_string(
            "<BODY BGCOLOR='#00FFBB' FGCOLOR=black>", parseAll=True
        )
        print(result.dump())

        for protocol in range(pickle.HIGHEST_PROTOCOL + 1):
            print("Test pickle dump protocol", protocol)
            try:
                pickleString = pickle.dumps(result, protocol)
            except Exception as e:
                print("dumps exception:", e)
                newresult = pp.ParseResults()
            else:
                newresult = pickle.loads(pickleString)
                print(newresult.dump())

            self.assertEqual(
                result.dump(),
                newresult.dump(),
                f"Error pickling ParseResults object (protocol={protocol})",
            )

    def testParseResultsPickle2(self):
        import pickle

        word = pp.Word(pp.alphas + "'.")
        salutation = pp.OneOrMore(word)
        comma = pp.Literal(",")
        greetee = pp.OneOrMore(word)
        endpunc = pp.one_of("! ?")
        greeting = (
            salutation("greeting")
            + pp.Suppress(comma)
            + greetee("greetee")
            + endpunc("punc*")[1, ...]
        )

        string = "Good morning, Miss Crabtree!"

        result = greeting.parse_string(string, parseAll=True)
        self.assertParseResultsEquals(
            result,
            ["Good", "morning", "Miss", "Crabtree", "!"],
            {
                "greeting": ["Good", "morning"],
                "greetee": ["Miss", "Crabtree"],
                "punc": ["!"],
            },
        )
        print(result.dump())

        for protocol in range(pickle.HIGHEST_PROTOCOL + 1):
            print("Test pickle dump protocol", protocol)
            try:
                pickleString = pickle.dumps(result, protocol)
            except Exception as e:
                print("dumps exception:", e)
                newresult = pp.ParseResults()
            else:
                newresult = pickle.loads(pickleString)
            print(newresult.dump())
            self.assertEqual(
                newresult.dump(),
                result.dump(),
                f"failed to pickle/unpickle ParseResults: expected {result!r}, got {newresult!r}",
            )

    def testParseResultsPickle3(self):
        import pickle

        # result with aslist=False
        res_not_as_list = pp.Word("ABC").parse_string("BABBAB", parseAll=True)

        # result with aslist=True
        res_as_list = pp.Group(pp.Word("ABC")).parse_string("BABBAB", parseAll=True)

        # result with modal=True
        res_modal = pp.Word("ABC")("name").parse_string("BABBAB", parseAll=True)
        # self.assertTrue(res_modal._modal)

        # result with modal=False
        res_not_modal = pp.Word("ABC")("name*").parse_string("BABBAB", parseAll=True)
        # self.assertFalse(res_not_modal._modal)

        for result in (res_as_list, res_not_as_list, res_modal, res_not_modal):
            for protocol in range(pickle.HIGHEST_PROTOCOL + 1):
                print("Test pickle dump protocol", protocol)
                try:
                    pickleString = pickle.dumps(result, protocol)
                except Exception as e:
                    print("dumps exception:", e)
                    newresult = pp.ParseResults()
                else:
                    newresult = pickle.loads(pickleString)
                print(newresult.dump())
                self.assertEqual(
                    newresult.dump(),
                    result.dump(),
                    f"failed to pickle/unpickle ParseResults: expected {result!r}, got {newresult!r}",
                )

    def testParseResultsInsertWithResultsNames(self):
        test_string = "1 2 3 dice rolled first try"

        wd = pp.Word(pp.alphas)
        num = ppc.number

        expr = (
            pp.Group(num[1, ...])("nums")
            + wd("label")
            + pp.Group(wd[...])("additional")
        )

        result = expr.parse_string(test_string, parseAll=True)
        print("Pre-insert")
        print(result.dump())

        result.insert(1, sum(result.nums))

        print("\nPost-insert")
        print(result.dump())

        self.assertParseResultsEquals(
            result,
            expected_list=[[1, 2, 3], 6, "dice", ["rolled", "first", "try"]],
            expected_dict={
                "additional": ["rolled", "first", "try"],
                "label": "dice",
                "nums": [1, 2, 3],
            },
        )

    def testParseResultsStringListUsingCombine(self):
        test_string = "1 2 3 dice rolled first try"

        wd = pp.Word(pp.alphas)
        num = ppc.number

        expr = pp.Combine(
            pp.Group(num[1, ...])("nums")
            + wd("label")
            + pp.Group(wd[...])("additional"),
            joinString="/",
            adjacent=False,
        )
        self.assertEqual(
            "123/dice/rolledfirsttry", expr.parse_string(test_string, parseAll=True)[0]
        )

    def testParseResultsAcceptingACollectionTypeValue(self):
        # from Issue #276 - ParseResults parameterizes generic types if passed as the value of toklist parameter
        # https://github.com/pyparsing/pyparsing/issues/276?notification_referrer_id=MDE4Ok5vdGlmaWNhdGlvblRocmVhZDE4MzU4NDYwNzI6MzgzODc1
        #
        # behavior of ParseResults code changed with Python 3.9

        results_with_int = pp.ParseResults(toklist=int, name="type_", asList=False)
        self.assertEqual(int, results_with_int["type_"])

        results_with_tuple = pp.ParseResults(toklist=tuple, name="type_", asList=False)
        self.assertEqual(tuple, results_with_tuple["type_"])

    def testParseResultsReturningDunderAttribute(self):
        # from Issue #208
        parser = pp.Word(pp.alphas)("A")
        result = parser.parse_string("abc", parseAll=True)
        print(result.dump())
        self.assertEqual("abc", result.A)
        self.assertEqual("", result.B)
        with self.assertRaises(AttributeError):
            result.__xyz__

    def testParseResultsNamedResultWithEmptyString(self):
        # from Issue #470

        # Check which values can be returned from a parse action
        for test_value, expected_in_result_by_name in [
            ("x", True),
            ("", True),
            (True, True),
            (False, True),
            (1, True),
            (0, True),
            (None, True),
            (b"", True),
            (b"a", True),
            ([], False),
            ((), False),
        ]:
            msg = (
                f"value = {test_value!r},"
                f" expected X {'not ' if not expected_in_result_by_name else ''}in result"
            )
            with self.subTest(msg):
                print(msg)
                grammar = (
                    (pp.Suppress("a") + pp.ZeroOrMore("x"))
                    .add_parse_action(lambda p: test_value)
                    .set_results_name("X")
                )
                result = grammar.parse_string("a")
                print(result.dump())
                if expected_in_result_by_name:
                    self.assertIn(
                        "X",
                        result,
                        f"Expected X not found for parse action value {test_value!r}",
                    )
                    print(repr(result["X"]))
                else:
                    self.assertNotIn(
                        "X",
                        result,
                        f"Unexpected X found for parse action value {test_value!r}",
                    )
                    with self.assertRaises(KeyError):
                        print(repr(result["X"]))
                print()

        # Do not add a parse result.
        msg = "value = <no parse action defined>, expected X in result"
        with self.subTest(msg):
            print(msg)
            grammar = (pp.Suppress("a") + pp.ZeroOrMore("x")).set_results_name("X")
            result = grammar.parse_string("a")
            print(result.dump())
            self.assertIn("X", result, f"Expected X not found with no parse action")
            print()

        # Test by directly creating a ParseResults
        print("Create empty string value directly")
        result = pp.ParseResults("", name="X")
        print(result.dump())
        self.assertIn(
            "X",
            result,
            "failed to construct ParseResults with named value using empty string",
        )
        print(repr(result["X"]))
        print()

        print("Create empty string value from a dict")
        result = pp.ParseResults.from_dict({"X": ""})
        print(result.dump())
        self.assertIn(
            "X",
            result,
            "failed to construct ParseResults with named value using from_dict",
        )
        print(repr(result["X"]))

    def testMatchOnlyAtCol(self):
        """successfully use match_only_at_col helper function"""

        expr = pp.Word(pp.nums)
        expr.set_parse_action(pp.match_only_at_col(5))
        largerExpr = pp.ZeroOrMore(pp.Word("A")) + expr + pp.ZeroOrMore(pp.Word("A"))

        res = largerExpr.parse_string("A A 3 A", parseAll=True)
        print(res.dump())

    def testMatchOnlyAtColErr(self):
        """raise a ParseException in match_only_at_col with incorrect col"""

        expr = pp.Word(pp.nums)
        expr.set_parse_action(pp.match_only_at_col(1))
        largerExpr = pp.ZeroOrMore(pp.Word("A")) + expr + pp.ZeroOrMore(pp.Word("A"))

        with self.assertRaisesParseException():
            largerExpr.parse_string("A A 3 A", parseAll=True)

    def testParseResultsWithNamedTuple(self):
        expr = pp.Literal("A")("Achar")
        expr.set_parse_action(pp.replace_with(tuple(["A", "Z"])))

        res = expr.parse_string("A", parseAll=True)
        print(repr(res))
        print(res.Achar)
        self.assertParseResultsEquals(
            res,
            expected_dict={"Achar": ("A", "Z")},
            msg=f"Failed accessing named results containing a tuple, got {res.Achar!r}",
        )

    def testParserElementAddOperatorWithOtherTypes(self):
        """test the overridden "+" operator with other data types"""

        # ParserElement + str
        with self.subTest():
            expr = pp.Word(pp.alphas)("first") + pp.Word(pp.alphas)("second") + "suf"
            result = expr.parse_string("spam eggs suf", parseAll=True)
            print(result)

            expected_l = ["spam", "eggs", "suf"]
            self.assertParseResultsEquals(
                result, expected_l, msg="issue with ParserElement + str"
            )

        # str + ParserElement
        with self.subTest():
            expr = "pre" + pp.Word(pp.alphas)("first") + pp.Word(pp.alphas)("second")
            result = expr.parse_string("pre spam eggs", parseAll=True)
            print(result)

            expected_l = ["pre", "spam", "eggs"]
            self.assertParseResultsEquals(
                result, expected_l, msg="issue with str + ParserElement"
            )

        # ParserElement + int
        with self.subTest():
            expr = None
            with self.assertRaises(TypeError, msg="failed to warn ParserElement + int"):
                expr = pp.Word(pp.alphas)("first") + pp.Word(pp.alphas)("second") + 12
            self.assertEqual(expr, None)

        # int + ParserElement
        with self.subTest():
            expr = None
            with self.assertRaises(TypeError, msg="failed to warn int + ParserElement"):
                expr = 12 + pp.Word(pp.alphas)("first") + pp.Word(pp.alphas)("second")
            self.assertEqual(expr, None)

    def testParserElementSubOperatorWithOtherTypes(self):
        """test the overridden "-" operator with other data types"""

        # ParserElement - str
        with self.subTest():
            expr = pp.Word(pp.alphas)("first") + pp.Word(pp.alphas)("second") - "suf"
            result = expr.parse_string("spam eggs suf", parseAll=True)
            print(result)
            expected = ["spam", "eggs", "suf"]
            self.assertParseResultsEquals(
                result, expected, msg="issue with ParserElement - str"
            )

        # str - ParserElement
        with self.subTest():
            expr = "pre" - pp.Word(pp.alphas)("first") + pp.Word(pp.alphas)("second")
            result = expr.parse_string("pre spam eggs", parseAll=True)
            print(result)
            expected = ["pre", "spam", "eggs"]
            self.assertParseResultsEquals(
                result, expected, msg="issue with str - ParserElement"
            )

        # ParserElement - int
        with self.subTest():
            expr = None
            with self.assertRaises(TypeError, msg="failed to warn ParserElement - int"):
                expr = pp.Word(pp.alphas)("first") + pp.Word(pp.alphas)("second") - 12
            self.assertEqual(expr, None)

        # int - ParserElement
        with self.subTest():
            expr = None
            with self.assertRaises(TypeError, msg="failed to warn int - ParserElement"):
                expr = 12 - pp.Word(pp.alphas)("first") + pp.Word(pp.alphas)("second")
            self.assertEqual(expr, None)

    def testParserElementMulOperatorWithTuples(self):
        """test ParserElement "*" with various tuples"""

        # ParserElement * (None, n)
        expr = pp.Word(pp.alphas)("first") + pp.Word(pp.nums)("second*") * (None, 3)

        with self.subTest():
            results1 = expr.parse_string("spam", parseAll=True)
            print(results1.dump())
            expected = ["spam"]
            self.assertParseResultsEquals(
                results1, expected, msg="issue with ParserElement * w/ optional matches"
            )

        with self.subTest():
            results2 = expr.parse_string("spam 12 23 34", parseAll=True)
            print(results2.dump())
            expected = ["spam", "12", "23", "34"]
            self.assertParseResultsEquals(
                results2, expected, msg="issue with ParserElement * w/ optional matches"
            )

        # ParserElement * (1, 1)
        with self.subTest():
            expr = pp.Word(pp.alphas)("first") + pp.Word(pp.nums)("second*") * (1, 1)
            results = expr.parse_string("spam 45", parseAll=True)
            print(results.dump())

            expected = ["spam", "45"]
            self.assertParseResultsEquals(
                results, expected, msg="issue with ParserElement * (1, 1)"
            )

        # ParserElement * (1, 1+n)
        with self.subTest():
            expr = pp.Word(pp.alphas)("first") + pp.Word(pp.nums)("second*") * (1, 3)

            results1 = expr.parse_string("spam 100", parseAll=True)
            print(results1.dump())
            expected = ["spam", "100"]
            self.assertParseResultsEquals(
                results1, expected, msg="issue with ParserElement * (1, 1+n)"
            )

        with self.subTest():
            results2 = expr.parse_string("spam 100 200 300", parseAll=True)
            print(results2.dump())
            expected = ["spam", "100", "200", "300"]
            self.assertParseResultsEquals(
                results2, expected, msg="issue with ParserElement * (1, 1+n)"
            )

        # ParserElement * (lesser, greater)
        with self.subTest():
            expr = pp.Word(pp.alphas)("first") + pp.Word(pp.nums)("second*") * (2, 3)

            results1 = expr.parse_string("spam 1 2", parseAll=True)
            print(results1.dump())
            expected = ["spam", "1", "2"]
            self.assertParseResultsEquals(
                results1, expected, msg="issue with ParserElement * (lesser, greater)"
            )

        with self.subTest():
            results2 = expr.parse_string("spam 1 2 3", parseAll=True)
            print(results2.dump())
            expected = ["spam", "1", "2", "3"]
            self.assertParseResultsEquals(
                results2, expected, msg="issue with ParserElement * (lesser, greater)"
            )

        # ParserElement * (greater, lesser)
        with self.subTest():
            with self.assertRaises(
                ValueError, msg="ParserElement * (greater, lesser) should raise error"
            ):
                expr = pp.Word(pp.alphas)("first") + pp.Word(pp.nums)("second") * (3, 2)

        # ParserElement * (str, str)
        with self.subTest():
            with self.assertRaises(
                TypeError, msg="ParserElement * (str, str) should raise error"
            ):
                expr = pp.Word(pp.alphas)("first") + pp.Word(pp.nums)("second") * (
                    "2",
                    "3",
                )

    def testParserElementMulByZero(self):
        alpwd = pp.Word(pp.alphas)
        numwd = pp.Word(pp.nums)

        test_string = "abd def ghi jkl"

        with self.subTest():
            parser = alpwd * 2 + numwd * 0 + alpwd * 2
            self.assertParseAndCheckList(
                parser, test_string, expected_list=test_string.split()
            )

        with self.subTest():
            parser = alpwd * 2 + numwd * (0, 0) + alpwd * 2
            self.assertParseAndCheckList(
                parser, test_string, expected_list=test_string.split()
            )

    def testParserElementMulOperatorWithOtherTypes(self):
        """test the overridden "*" operator with other data types"""

        # ParserElement * str
        with self.subTest():
            with self.assertRaises(
                TypeError, msg="ParserElement * str should raise error"
            ):
                expr = pp.Word(pp.alphas)("first") + pp.Word(pp.nums)("second") * "3"

        # str * ParserElement
        with self.subTest():
            with self.assertRaises(
                TypeError, msg="str * ParserElement should raise error"
            ):
                expr = pp.Word(pp.alphas)("first") + "3" * pp.Word(pp.nums)("second")

        # ParserElement * int
        with self.subTest():
            expr = pp.Word(pp.alphas)("first") + pp.Word(pp.nums)("second*") * 2
            results = expr.parse_string("spam 11 22", parseAll=True)

            print(results.dump())
            expected = ["spam", "11", "22"]
            self.assertParseResultsEquals(
                results, expected, msg="issue with ParserElement * int"
            )

        # int * ParserElement
        with self.subTest():
            expr = pp.Word(pp.alphas)("first") + 2 * pp.Word(pp.nums)("second*")
            results = expr.parse_string("spam 111 222", parseAll=True)

            print(results.dump())
            expected = ["spam", "111", "222"]
            self.assertParseResultsEquals(
                results, expected, msg="issue with int * ParserElement"
            )

    def testParserElementMatchFirstOperatorWithOtherTypes(self):
        """test the overridden "|" operator with other data types"""

        # ParserElement | int
        with self.subTest():
            expr = None
            with self.assertRaises(TypeError, msg="failed to warn ParserElement | int"):
                expr = pp.Word(pp.alphas)("first") + (pp.Word(pp.alphas)("second") | 12)
            self.assertEqual(expr, None)

        # int | ParserElement
        with self.subTest():
            expr = None
            with self.assertRaises(TypeError, msg="failed to warn int | ParserElement"):
                expr = pp.Word(pp.alphas)("first") + (12 | pp.Word(pp.alphas)("second"))
            self.assertEqual(expr, None)

    def testParserElementMatchLongestWithOtherTypes(self):
        """test the overridden "^" operator with other data types"""

        # ParserElement ^ str
        with self.subTest():
            expr = pp.Word(pp.alphas)("first") + (pp.Word(pp.nums)("second") ^ "eggs")
            result = expr.parse_string("spam eggs", parseAll=True)
            print(result)

            expected = ["spam", "eggs"]
            self.assertParseResultsEquals(
                result, expected, msg="issue with ParserElement ^ str"
            )

        # str ^ ParserElement
        with self.subTest():
            expr = ("pre" ^ pp.Word("pr")("first")) + pp.Word(pp.alphas)("second")
            result = expr.parse_string("pre eggs", parseAll=True)
            print(result)

            expected = ["pre", "eggs"]
            self.assertParseResultsEquals(
                result, expected, msg="issue with str ^ ParserElement"
            )

        # ParserElement ^ int
        with self.subTest():
            expr = None
            with self.assertRaises(TypeError, msg="failed to warn ParserElement ^ int"):
                expr = pp.Word(pp.alphas)("first") + (pp.Word(pp.alphas)("second") ^ 54)
            self.assertEqual(expr, None)

        # int ^ ParserElement
        with self.subTest():
            expr = None
            with self.assertRaises(TypeError, msg="failed to warn int ^ ParserElement"):
                expr = pp.Word(pp.alphas)("first") + (65 ^ pp.Word(pp.alphas)("second"))
            self.assertEqual(expr, None)

    def testParserElementEachOperatorWithOtherTypes(self):
        """test the overridden "&" operator with other data types"""

        # ParserElement & str
        with self.subTest():
            expr = pp.Word(pp.alphas)("first") + (pp.Word(pp.alphas)("second") & "and")
            with self.assertRaisesParseException(msg="issue with ParserElement & str"):
                result = expr.parse_string("spam and eggs", parseAll=True)

        # str & ParserElement
        with self.subTest():
            expr = pp.Word(pp.alphas)("first") + ("and" & pp.Word(pp.alphas)("second"))
            result = expr.parse_string("spam and eggs", parseAll=True)

            print(result.dump())
            expected_l = ["spam", "and", "eggs"]
            expected_d = {"first": "spam", "second": "eggs"}
            self.assertParseResultsEquals(
                result,
                expected_list=expected_l,
                expected_dict=expected_d,
                msg="issue with str & ParserElement",
            )

        # ParserElement & int
        with self.subTest():
            expr = None
            with self.assertRaises(TypeError, msg="failed to warn ParserElement & int"):
                expr = pp.Word(pp.alphas)("first") + (pp.Word(pp.alphas) & 78)
            self.assertEqual(expr, None)

        # int & ParserElement
        with self.subTest():
            expr = None
            with self.assertRaises(TypeError, msg="failed to warn int & ParserElement"):
                expr = pp.Word(pp.alphas)("first") + (89 & pp.Word(pp.alphas))
            self.assertEqual(expr, None)

    def testLshiftOperatorWithOtherTypes(self):
        # Forward << ParserElement
        with self.subTest():
            f = pp.Forward()
            f << pp.Word(pp.alphas)[...]
            test_string = "sljdf sldkjf Ljs"
            result = f.parse_string(test_string)
            print(result)
            self.assertEqual(test_string.split(), result.as_list())

        # Forward << str
        with self.subTest():
            f = pp.Forward()
            f << "AAA"
            test_string = "AAA"
            result = f.parse_string(test_string)
            print(result)
            self.assertEqual(test_string.split(), result.as_list())

        # Forward << int
        with self.subTest():
            f = pp.Forward()
            with self.assertRaises(TypeError, msg="failed to warn int & ParserElement"):
                f << 12

    def testParserElementPassedThreeArgsToMultiplierShorthand(self):
        """test the ParserElement form expr[m,n,o]"""

        with self.assertRaises(
            TypeError, msg="failed to warn three index arguments to expr[m, n, o]"
        ):
            expr = pp.Word(pp.alphas)[2, 3, 4]

    def testParserElementPassedStrToMultiplierShorthand(self):
        """test the ParserElement form expr[str]"""

        with self.assertRaises(
            TypeError, msg="failed to raise expected error using string multiplier"
        ):
            expr2 = pp.Word(pp.alphas)["2"]

    def testParseResultsNewEdgeCases(self):
        """test less common paths of ParseResults.__new__()"""

        parser = pp.Word(pp.alphas)[...]
        result = parser.parse_string("sldkjf sldkjf", parseAll=True)

        # hasattr uses __getattr__, which for ParseResults will return "" if the
        # results name is not defined. So hasattr() won't work with ParseResults.
        # Have to use __contains__ instead to test for existence.
        # self.assertFalse(hasattr(result, "A"))
        self.assertFalse("A" in result)

        # create new ParseResults w/ None
        result1 = pp.ParseResults(None)
        print(result1.dump())
        self.assertParseResultsEquals(
            result1, [], msg="ParseResults(None) should return empty ParseResults"
        )

        # create new ParseResults w/ integer name
        result2 = pp.ParseResults(name=12)
        print(result2.dump())
        self.assertEqual(
            "12",
            result2.getName(),
            "ParseResults int name should be accepted and converted to str",
        )

        # create new ParseResults w/ generator type
        gen = (a for a in range(1, 6))
        result3 = pp.ParseResults(gen)
        print(result3.dump())
        expected3 = [1, 2, 3, 4, 5]
        self.assertParseResultsEquals(
            result3, expected3, msg="issue initializing ParseResults w/ gen type"
        )

    def testParseResultsReversed(self):
        """test simple case of reversed(ParseResults)"""

        tst = "1 2 3 4 5"
        expr = pp.OneOrMore(pp.Word(pp.nums))
        result = expr.parse_string(tst, parseAll=True)

        reversed_list = [ii for ii in reversed(result)]
        print(reversed_list)
        expected = ["5", "4", "3", "2", "1"]
        self.assertEqual(
            expected, reversed_list, msg="issue calling reversed(ParseResults)"
        )

    def testParseResultsValues(self):
        """test simple case of ParseResults.values()"""

        expr = pp.Word(pp.alphas)("first") + pp.Word(pp.alphas)("second")
        result = expr.parse_string("spam eggs", parseAll=True)

        values_set = set(result.values())
        print(values_set)
        expected = {"spam", "eggs"}
        self.assertEqual(
            expected, values_set, msg="issue calling ParseResults.values()"
        )

    def testParseResultsAppend(self):
        """test simple case of ParseResults.append()"""

        # use a parse action to compute the sum of the parsed integers, and add it to the end
        def append_sum(tokens):
            tokens.append(sum(map(int, tokens)))

        expr = pp.OneOrMore(pp.Word(pp.nums)).add_parse_action(append_sum)
        result = expr.parse_string("0 123 321", parseAll=True)

        expected = ["0", "123", "321", 444]
        print(result.dump())
        self.assertParseResultsEquals(
            result, expected, msg="issue with ParseResults.append()"
        )

    def testParseResultsClear(self):
        """test simple case of ParseResults.clear()"""

        tst = "spam eggs"
        expr = pp.Word(pp.alphas)("first") + pp.Word(pp.alphas)("second")
        result = expr.parse_string(tst, parseAll=True)

        print(result.dump())
        self.assertParseResultsEquals(
            result, ["spam", "eggs"], msg="issue with ParseResults before clear()"
        )

        result.clear()

        print(result.dump())
        self.assertParseResultsEquals(
            result,
            expected_list=[],
            expected_dict={},
            msg="issue with ParseResults.clear()",
        )

    def testParseResultsExtendWithString(self):
        """test ParseResults.extend() with input of type str"""

        # use a parse action to append the reverse of the matched strings to make a palindrome
        def make_palindrome(tokens):
            tokens.extend(reversed([t[::-1] for t in tokens]))

        tst = "abc def ghi"
        expr = pp.OneOrMore(pp.Word(pp.alphas))
        result = expr.add_parse_action(make_palindrome).parse_string(tst, parseAll=True)
        print(result.dump())

        expected = ["abc", "def", "ghi", "ihg", "fed", "cba"]
        self.assertParseResultsEquals(
            result, expected, msg="issue with ParseResults.extend(str)"
        )

    def testParseResultsExtendWithParseResults(self):
        """test ParseResults.extend() with input of type ParseResults"""

        expr = pp.OneOrMore(pp.Word(pp.alphas))
        result1 = expr.parse_string("spam eggs", parseAll=True)
        result2 = expr.parse_string("foo bar", parseAll=True)

        result1.extend(result2)
        print(result1.dump())
        expected = ["spam", "eggs", "foo", "bar"]
        self.assertParseResultsEquals(
            result1, expected, msg="issue with ParseResults.extend(ParseResults)"
        )

    def testQuotedStringLoc(self):
        expr = pp.QuotedString("'")
        expr.add_parse_action(lambda t: t[0].upper())

        test_string = "Using 'quotes' for 'sarcasm' or 'emphasis' is not good 'style'."
        transformed = expr.transform_string(test_string)
        print(test_string)
        print(transformed)
        expected = re.sub(r"'([^']+)'", lambda match: match[1].upper(), test_string)
        self.assertEqual(expected, transformed)

    def testParseResultsWithNestedNames(self):
        from pyparsing import (
            Dict,
            Literal,
            Group,
            Optional,
            Regex,
            QuotedString,
            one_of,
            Or,
            CaselessKeyword,
            ZeroOrMore,
        )

        RELATION_SYMBOLS = "= > < >= <= <> =="

        def _set_info(string, location, tokens):
            for t in tokens:
                try:
                    t["_info_"] = (string, location)
                except TypeError:
                    pass
            tokens["_info_"] = (string, location)

        def keywords(name):
            words = "any all within encloses adj".split()
            return Or(map(CaselessKeyword, words))

        charString1 = Group(Regex(r'[^()=<>"/\s]+'))("identifier")
        charString1.add_parse_action(_set_info)
        charString2 = Group(QuotedString('"', "\\"))("quoted")
        charString2.add_parse_action(_set_info)

        term = Group(charString1 | charString2)
        modifier_key = charString1

        # relations
        comparitor_symbol = one_of(RELATION_SYMBOLS)
        named_comparitors = keywords("comparitors")
        comparitor = Group(comparitor_symbol | named_comparitors)("comparitor")
        comparitor.add_parse_action(_set_info)

        def modifier_list1(key):
            modifier = Dict(
                Literal("/")
                + Group(modifier_key(key))("name")
                + Optional(comparitor_symbol("symbol") + term("value"))
            )("modifier")
            modifier.add_parse_action(_set_info)
            return ZeroOrMore(modifier)("modifier_list")

        def modifier_list2(key):
            modifier = Dict(
                Literal("/")
                + Group(modifier_key(key))("name")
                + Optional(comparitor_symbol("symbol") + term("value")),
                asdict=True,
            )("modifier")
            modifier.add_parse_action(_set_info)
            return ZeroOrMore(modifier)("modifier_list")

        def modifier_list3(key):
            modifier = Group(  # this line is different from the others, must group to get results names
                Dict(
                    Literal("/")
                    + Group(modifier_key(key))("name")
                    + Optional(comparitor_symbol("symbol") + term("value"))
                )
            )
            modifier.add_parse_action(_set_info)
            return ZeroOrMore(modifier)("modifier_list")

        def modifier_list4(key):
            modifier = Dict(
                Literal("/")
                + Group(modifier_key(key))("name")
                + Optional(comparitor_symbol("symbol") + term("value")),
                asdict=True,
            )
            modifier.add_parse_action(_set_info)
            return ZeroOrMore(modifier)("modifier_list")

        for modifier_list_fn in (
            modifier_list1,
            modifier_list2,
            modifier_list3,
            modifier_list4,
        ):
            modifier_parser = modifier_list_fn("default")

            result = modifier_parser.parse_string(
                "/respectaccents/ignoreaccents", parseAll=True
            )
            for r in result:
                print(r)
                print(r.get("_info_"))
            self.assertEqual([0, 15], [r["_info_"][1] for r in result])

    def testParseResultsFromDict(self):
        """test helper classmethod ParseResults.from_dict()"""

        dict = {
            "first": "123",
            "second": 456,
            "third": {"threeStr": "789", "threeInt": 789},
        }
        name = "trios"
        result = pp.ParseResults.from_dict(dict, name=name)

        print(result.dump())
        expected = {name: dict}
        self.assertParseResultsEquals(
            result,
            expected_dict=expected,
            msg="issue creating ParseResults.from _dict()",
        )

    def testParseResultsDir(self):
        """test dir(ParseResults)"""

        dict = {"first": "123", "second": "456", "third": "789"}
        name = "trios"
        result = pp.ParseResults.from_dict(dict, name=name)
        dir_result = dir(result)

        print(dir_result)
        self.assertIn(
            name, dir_result, msg="name value wasn't returned by dir(ParseResults)"
        )
        self.assertIn(
            "asList", dir_result, msg="asList was not returned by dir(ParseResults)"
        )

    def testParseResultsInsert(self):
        """test ParseResults.insert() with named tokens"""

        from random import randint

        result = pp.Word(pp.alphas)[...].parse_string(
            "A B C D E F G H I J", parseAll=True
        )
        compare_list = result.asList()

        print(result)
        print(compare_list)

        for s in "abcdefghij":
            index = randint(-5, 5)
            result.insert(index, s)
            compare_list.insert(index, s)

        print(result)
        print(compare_list)

        self.assertParseResultsEquals(
            result, compare_list, msg="issue with ParseResults.insert()"
        )

    def testParseResultsAddingSuppressedTokenWithResultsName(self):
        parser = "aaa" + (pp.NoMatch() | pp.Suppress("-"))("B")
        try:
            dd = parser.parse_string("aaa -").as_dict()
        except RecursionError:
            self.fail("fail getting named result when empty")

    def testParseResultsBool(self):
        result = pp.Word(pp.alphas)[...].parse_string("AAA", parseAll=True)
        self.assertTrue(result, "non-empty ParseResults evaluated as False")

        result = pp.Word(pp.alphas)[...].parse_string("", parseAll=True)
        self.assertFalse(result, "empty ParseResults evaluated as True")

        result["A"] = 0
        self.assertTrue(
            result,
            "ParseResults with empty list but containing a results name evaluated as False",
        )

    def testParseResultsWithAsListWithAndWithoutFlattening(self):
        ppc = pp.common

        # define a recursive grammar so we can easily build nested ParseResults
        LPAR, RPAR = pp.Suppress.using_each("()")
        fn_call = pp.Forward()
        fn_arg = fn_call | ppc.identifier | ppc.number
        fn_call <<= ppc.identifier + pp.Group(LPAR + pp.Optional(pp.DelimitedList(fn_arg)) + RPAR)

        tests = [
            ("random()", ["random", []]),
            ("sin(theta)", ["sin", ["theta"]]),
            ("sin(rad(30))", ["sin", ["rad", [30]]]),
            ("sin(rad(30), rad(60, 180))", ["sin", ["rad", [30], "rad", [60, 180]]]),
            ("sin(rad(30), rad(60, 180), alpha)", ["sin", ["rad", [30], "rad", [60, 180], "alpha"]]),
        ]
        for test_string, expected in tests:
            with self.subTest():
                print(test_string)
                observed = fn_call.parse_string(test_string, parse_all=True)
                print(observed.as_list())
                self.assertEqual(expected, observed.as_list())
                print(observed.as_list(flatten=True))
                self.assertEqual(flatten(expected), observed.as_list(flatten=True))
                print()

    def testParseResultsCopy(self):
        expr = (
            pp.Word(pp.nums)
            + pp.Group(pp.Word(pp.alphas)("key") + "=" + pp.Word(pp.nums)("value"))[...]
        )
        result = expr.parse_string("1 a=100 b=200 c=300")
        print(result.dump())

        r2 = result.copy()
        print(r2.dump())

        # check copy is different, but contained results is the same as in original
        self.assertFalse(r2 is result, "copy failed")
        self.assertTrue(r2[1] is result[1], "shallow copy failed")

        # update result sub-element in place
        result[1][0] = "z"
        self.assertParseResultsEquals(
            result,
            expected_list=[
                "1",
                ["z", "=", "100"],
                ["b", "=", "200"],
                ["c", "=", "300"],
            ],
        )

        # update contained results, verify list and dict contents are updated as expected
        result[1][0] = result[1]["key"] = "q"
        result[1]["xyz"] = 1000
        print(result.dump())
        self.assertParseResultsEquals(
            result,
            expected_list=[
                "1",
                ["q", "=", "100"],
                ["b", "=", "200"],
                ["c", "=", "300"],
            ],
        )
        self.assertParseResultsEquals(
            result[1], expected_dict={"key": "q", "value": "100", "xyz": 1000}
        )

        # verify that list and dict contents are the same in copy
        self.assertParseResultsEquals(
            r2,
            expected_list=[
                "1",
                ["q", "=", "100"],
                ["b", "=", "200"],
                ["c", "=", "300"],
            ],
        )
        self.assertParseResultsEquals(
            r2[1], expected_dict={"key": "q", "value": "100", "xyz": 1000}
        )

    def testParseResultsDeepcopy(self):
        expr = (
            pp.Word(pp.nums)
            + pp.Group(pp.Word(pp.alphas)("key") + "=" + pp.Word(pp.nums)("value"))[...]
        )
        result = expr.parse_string("1 a=100 b=200 c=300")
        orig_elements = result._toklist[:]

        r2 = result.deepcopy()
        print(r2.dump())

        # check copy and contained results are different from original
        self.assertFalse(r2 is result, "copy failed")
        self.assertFalse(r2[1] is result[1], "deep copy failed")

        # check copy and original are equal
        self.assertEqual(result.as_dict(), r2.as_dict())
        self.assertEqual(result.as_list(), r2.as_list())

        # check original is unchanged
        self.assertTrue(
            all(
                orig_element is result_element
                for orig_element, result_element in zip(orig_elements, result._toklist)
            )
        )

        # update contained results
        result[1][0] = result[1]["key"] = "q"
        result[1]["xyz"] = 1000
        print(result.dump())

        # verify that list and dict contents are unchanged in the copy
        self.assertParseResultsEquals(
            r2,
            expected_list=[
                "1",
                ["a", "=", "100"],
                ["b", "=", "200"],
                ["c", "=", "300"],
            ],
        )
        self.assertParseResultsEquals(r2[1], expected_dict={"key": "a", "value": "100"})

    def testParseResultsDeepcopy2(self):
        expr = (
            pp.Word(pp.nums)
            + pp.Group(
                pp.Word(pp.alphas)("key") + "=" + pp.Word(pp.nums)("value"), aslist=True
            )[...]
        )
        result = expr.parse_string("1 a=100 b=200 c=300")

        r2 = result.deepcopy()
        print(r2.dump())

        # check copy and contained results are different from original
        self.assertFalse(r2 is result, "copy failed")
        self.assertFalse(r2[1] is result[1], "deep copy failed")

        # update contained results
        result[1][0] = "q"
        print(result.dump())

        # verify that list and dict contents are unchanged in the copy
        self.assertParseResultsEquals(
            r2,
            expected_list=[
                "1",
                ["a", "=", "100"],
                ["b", "=", "200"],
                ["c", "=", "300"],
            ],
        )

    def testParseResultsDeepcopy3(self):
        expr = (
            pp.Word(pp.nums)
            + pp.Group(
                (
                    pp.Word(pp.alphas)("key") + "=" + pp.Word(pp.nums)("value")
                ).add_parse_action(lambda t: tuple(t))
            )[...]
        )
        result = expr.parse_string("1 a=100 b=200 c=300")

        r2 = result.deepcopy()
        print(r2.dump())

        # check copy and contained results are different from original
        self.assertFalse(r2 is result, "copy failed")
        self.assertFalse(r2[1] is result[1], "deep copy failed")

        # update contained results
        result[1][0] = "q"
        print(result.dump())

        # verify that list and dict contents are unchanged in the copy
        self.assertParseResultsEquals(
            r2,
            expected_list=[
                "1",
                [("a", "=", "100")],
                [("b", "=", "200")],
                [("c", "=", "300")],
            ],
        )

    def testIgnoreString(self):
        """test ParserElement.ignore() passed a string arg"""

        tst = "I like totally like love pickles"
        expr = pp.Word(pp.alphas)[...].ignore("like")
        result = expr.parse_string(tst, parseAll=True)

        print(result)
        expected = ["I", "totally", "love", "pickles"]
        self.assertParseResultsEquals(result, expected, msg="issue with ignore(string)")

    def testParseHTMLTags(self):
        test = """
            <BODY>
            <BODY BGCOLOR="#00FFCC">
            <BODY BGCOLOR="#00FFAA"/>
            <BODY BGCOLOR='#00FFBB' FGCOLOR=black>
            <BODY/>
            </BODY>
        """
        results = [
            ("startBody", False, "", ""),
            ("startBody", False, "#00FFCC", ""),
            ("startBody", True, "#00FFAA", ""),
            ("startBody", False, "#00FFBB", "black"),
            ("startBody", True, "", ""),
            ("endBody", False, "", ""),
        ]

        bodyStart, bodyEnd = pp.make_html_tags("BODY")
        resIter = iter(results)
        for t, s, e in (bodyStart | bodyEnd).scan_string(test):
            print(test[s:e], "->", t)
            (expectedType, expectedEmpty, expectedBG, expectedFG) = next(resIter)

            print(t.dump())
            if "startBody" in t:
                self.assertEqual(
                    expectedEmpty,
                    bool(t.empty),
                    f"expected {expectedEmpty and 'empty' or 'not empty'} token,"
                    f" got {t.empty and 'empty' or 'not empty'}",
                )
                self.assertEqual(
                    expectedBG,
                    t.bgcolor,
                    f"failed to match BGCOLOR, expected {expectedBG}, got {t.bgcolor}",
                )
                self.assertEqual(
                    expectedFG,
                    t.fgcolor,
                    f"failed to match FGCOLOR, expected {expectedFG}, got {t.bgcolor}",
                )
            elif "endBody" in t:
                print("end tag")
                pass
            else:
                print("BAD!!!")

    def testSetParseActionUncallableErr(self):
        """raise a TypeError in set_parse_action() by adding uncallable arg"""

        expr = pp.Literal("A")("Achar")
        uncallable = 12

        with self.assertRaises(TypeError):
            expr.set_parse_action(uncallable)

        res = expr.parse_string("A", parseAll=True)
        print(res.dump())

    def testMulWithNegativeNumber(self):
        """raise a ValueError in __mul__ by multiplying a negative number"""

        with self.assertRaises(ValueError):
            pp.Literal("A")("Achar") * (-1)

    def testMulWithEllipsis(self):
        """multiply an expression with Ellipsis as ``expr * ...`` to match ZeroOrMore"""

        expr = pp.Literal("A")("Achar") * ...
        res = expr.parse_string("A", parseAll=True)
        self.assertEqual(["A"], res.asList(), "expected expr * ... to match ZeroOrMore")
        print(res.dump())

    def testUpcaseDowncaseUnicode(self):
        import sys

        ppu = pp.pyparsing_unicode

        a = "\u00bfC\u00f3mo esta usted?"
        if not JYTHON_ENV:
            ualphas = ppu.alphas
        else:
            ualphas = "".join(
                chr(i)
                for i in list(range(0xD800)) + list(range(0xE000, sys.maxunicode))
                if chr(i).isalpha()
            )
        uword = pp.Word(ualphas).set_parse_action(ppc.upcase_tokens)

        print = lambda *args: None
        print(uword.search_string(a))

        uword = pp.Word(ualphas).set_parse_action(ppc.downcase_tokens)

        print(uword.search_string(a))

        kw = pp.Keyword("mykey", caseless=True).set_parse_action(ppc.upcase_tokens)(
            "rname"
        )
        ret = kw.parse_string("mykey", parseAll=True)
        print(ret.rname)
        self.assertEqual(
            "MYKEY", ret.rname, "failed to upcase with named result (pyparsing_common)"
        )

        kw = pp.Keyword("MYKEY", caseless=True).set_parse_action(ppc.downcase_tokens)(
            "rname"
        )
        ret = kw.parse_string("mykey", parseAll=True)
        print(ret.rname)
        self.assertEqual("mykey", ret.rname, "failed to upcase with named result")

        if not IRON_PYTHON_ENV:
            # test html data
            html = "<TR class=maintxt bgColor=#ffffff> \
                <TD vAlign=top>Производитель, модель</TD> \
                <TD vAlign=top><STRONG>BenQ-Siemens CF61</STRONG></TD> \
            "  # .decode('utf-8')

            # 'Manufacturer, model
            text_manuf = "Производитель, модель"
            manufacturer = pp.Literal(text_manuf)

            td_start, td_end = pp.make_html_tags("td")
            manuf_body = (
                td_start.suppress()
                + manufacturer
                + pp.SkipTo(td_end)("cells*")
                + td_end.suppress()
            )

    def testRegexDeferredCompile(self):
        """test deferred compilation of Regex patterns"""
        re_expr = pp.Regex(r"[A-Z]*")
        self.assertIsNone(re_expr._may_return_empty, "failed to initialize _may_return_empty flag to None")
        self.assertEqual(re_expr._re, None)

        compiled = re_expr.re
        self.assertTrue(re_expr._may_return_empty, "failed to set _may_return_empty flag to True")
        self.assertEqual(re_expr._re, compiled)

        non_empty_re_expr = pp.Regex(r"[A-Z]+")
        self.assertIsNone(non_empty_re_expr._may_return_empty, "failed to initialize _may_return_empty flag to None")
        self.assertEqual(non_empty_re_expr._re, None)

        compiled = non_empty_re_expr.re
        self.assertFalse(non_empty_re_expr._may_return_empty, "failed to set _may_return_empty flag to False")
        self.assertEqual(non_empty_re_expr._re, compiled)

    def testRegexDeferredCompileCommonHtmlEntity(self):
        # this is the most important expression to defer, because it takes a long time to compile
        perf_test_common_html_entity = pp.common_html_entity()

        # force internal var to None, to simulate a fresh instance
        perf_test_common_html_entity._re = None

        # just how long does this take anyway?
        from time import perf_counter
        start = perf_counter()
        perf_test_common_html_entity.re  # noqa
        elapsed = perf_counter() - start
        print(f"elapsed time to compile common_html_entity: {elapsed:.4f} sec")

    def testParseUsingRegex(self):
        signedInt = pp.Regex(r"[-+][0-9]+")
        unsignedInt = pp.Regex(r"[0-9]+")
        simpleString = pp.Regex(r'("[^\"]*")|(\'[^\']*\')')
        namedGrouping = pp.Regex(r'("(?P<content>[^\"]*)")')
        compiledRE = pp.Regex(re.compile(r"[A-Z]+"))

        def testMatch(expression, instring, shouldPass, expectedString=None):
            if shouldPass:
                try:
                    result = expression.parse_string(instring, parseAll=False)
                    print(f"{repr(expression)} correctly matched {repr(instring)}")
                    if expectedString != result[0]:
                        print("\tbut failed to match the pattern as expected:")
                        print(
                            f"\tproduced {repr(result[0])} instead of {repr(expectedString)}"
                        )
                        return False
                    return True
                except pp.ParseException:
                    print(f"{expression!r} incorrectly failed to match {instring!r}")
            else:
                try:
                    result = expression.parse_string(instring, parseAll=False)
                    print(f"{expression!r} incorrectly matched {instring!r}")
                    print(f"\tproduced {result[0]!r} as a result")
                except pp.ParseException:
                    print(f"{expression!r} correctly failed to match {instring!r}")
                    return True
            return False

        # These should fail
        for i, (test_expr, test_string) in enumerate(
            [
                (signedInt, "1234 foo"),
                (signedInt, "    +foo"),
                (unsignedInt, "abc"),
                (unsignedInt, "+123 foo"),
                (simpleString, "foo"),
                (simpleString, "\"foo bar'"),
                (simpleString, "'foo bar\""),
                (compiledRE, "blah"),
            ],
            start = 1
        ):
            with self.subTest(test_expr=test_expr, test_string=test_string):
                self.assertTrue(
                    testMatch(
                        test_expr,
                        test_string,
                        False,
                    ),
                    f"Re: ({i}) passed, expected fail",
                )

        # These should pass
        for i, (test_expr, test_string, expected_match) in enumerate(
            [
                (signedInt, "   +123", "+123"),
                (signedInt, "+123", "+123"),
                (signedInt, "+123 foo", "+123"),
                (signedInt, "-0 foo", "-0"),
                (unsignedInt, "123 foo", "123"),
                (unsignedInt, "0 foo", "0"),
                (simpleString, '"foo"', '"foo"'),
                (simpleString, "'foo bar' baz", "'foo bar'"),
                (compiledRE, "BLAH", "BLAH"),
                (namedGrouping, '"foo bar" baz', '"foo bar"'),
            ],
            start = i + 1
        ):
            with self.subTest(test_expr=test_expr, test_string=test_string):
                self.assertTrue(
                    testMatch(
                        test_expr,
                        test_string,
                        True,
                        expected_match,
                    ),
                    f"Re: ({i}) failed, expected pass",
                )

        ret = namedGrouping.parse_string('"zork" blah', parseAll=False)
        print(ret)
        print(list(ret.items()))
        print(ret.content)
        self.assertEqual("zork", ret.content, "named group lookup failed")

        self.assertEqual(
            simpleString.parse_string('"zork" blah', parseAll=False)[0],
            ret[0],
            "Regex not properly returning ParseResults for named vs. unnamed groups",
        )

        try:
            print("lets try an invalid RE")
            invRe = pp.Regex("(\"[^\"]*\")|('[^']*'").re
        except ValueError as e:
            print("successfully rejected an invalid RE:", end=" ")
            print(e)
        else:
            self.fail("failed to reject invalid RE")

        with self.assertRaises(
            ValueError, msg="failed to warn empty string passed to Regex"
        ):
            pp.Regex("").re  # noqa

    def testRegexAsType(self):
        test_str = "sldkjfj 123 456 lsdfkj"

        print("return as list of match groups")
        expr = pp.Regex(r"\w+ (\d+) (\d+) (\w+)", asGroupList=True)
        expected_group_list = [tuple(test_str.split()[1:])]
        result = expr.parse_string(test_str, parseAll=True)
        print(result.dump())
        print(expected_group_list)
        self.assertParseResultsEquals(
            result,
            expected_list=expected_group_list,
            msg="incorrect group list returned by Regex)",
        )

        print("return as re.match instance")
        expr = pp.Regex(
            r"\w+ (?P<num1>\d+) (?P<num2>\d+) (?P<last_word>\w+)", asMatch=True
        )
        result = expr.parse_string(test_str, parseAll=True)
        print(result.dump())
        print(result[0].groups())
        print(expected_group_list)
        self.assertEqual(
            {"num1": "123", "num2": "456", "last_word": "lsdfkj"},
            result[0].groupdict(),
            "invalid group dict from Regex(asMatch=True)",
        )
        self.assertEqual(
            expected_group_list[0],
            result[0].groups(),
            "incorrect group list returned by Regex(asMatch)",
        )

    def testRegexSub(self):
        print("test sub with string")
        expr = pp.Regex(r"<title>").sub("'Richard III'")
        result = expr.transform_string("This is the title: <title>")
        print(result)
        self.assertEqual(
            "This is the title: 'Richard III'",
            result,
            "incorrect Regex.sub result with simple string",
        )

        print("test sub with re string")
        expr = pp.Regex(r"([Hh]\d):\s*(.*)").sub(r"<\1>\2</\1>")
        result = expr.transform_string(
            "h1: This is the main heading\nh2: This is the sub-heading"
        )
        print(result)
        self.assertEqual(
            "<h1>This is the main heading</h1>\n<h2>This is the sub-heading</h2>",
            result,
            "incorrect Regex.sub result with re string",
        )

        print("test sub with re string (Regex returns re.match)")
        expr = pp.Regex(r"([Hh]\d):\s*(.*)", asMatch=True).sub(r"<\1>\2</\1>")
        result = expr.transform_string(
            "h1: This is the main heading\nh2: This is the sub-heading"
        )
        print(result)
        self.assertEqual(
            "<h1>This is the main heading</h1>\n<h2>This is the sub-heading</h2>",
            result,
            "incorrect Regex.sub result with re string",
        )

        print("test sub with callable that return str")
        expr = pp.Regex(r"<(.*?)>").sub(lambda m: m.group(1).upper())
        result = expr.transform_string("I want this in upcase: <what? what?>")
        print(result)
        self.assertEqual(
            "I want this in upcase: WHAT? WHAT?",
            result,
            "incorrect Regex.sub result with callable",
        )

        with self.assertRaises(TypeError):
            pp.Regex(r"<(.*?)>", asMatch=True).sub(lambda m: m.group(1).upper())

        with self.assertRaises(TypeError):
            pp.Regex(r"<(.*?)>", asGroupList=True).sub(lambda m: m.group(1).upper())

        with self.assertRaises(TypeError):
            pp.Regex(r"<(.*?)>", asGroupList=True).sub("")

    def testRegexInvalidType(self):
        """test Regex of an invalid type"""

        with self.assertRaises(TypeError, msg="issue with Regex of type int"):
            expr = pp.Regex(12)

    def testRegexLoopPastEndOfString(self):
        """test Regex matching after end of string"""
        NL = pp.LineEnd().suppress()
        empty_line = pp.rest_of_line() + NL
        result = empty_line[1, 10].parse_string("\n\n")
        self.assertEqual(3, len(result))

    def testPrecededBy(self):
        num = pp.Word(pp.nums).set_parse_action(lambda t: int(t[0]))
        interesting_num = pp.PrecededBy(pp.Char("abc")("prefix*")) + num
        semi_interesting_num = pp.PrecededBy("_") + num
        crazy_num = pp.PrecededBy(pp.Word("^", "$%^")("prefix*"), 10) + num
        boring_num = ~pp.PrecededBy(pp.Char("abc_$%^" + pp.nums)) + num
        very_boring_num = pp.PrecededBy(pp.WordStart()) + num
        finicky_num = pp.PrecededBy(pp.Word("^", "$%^"), retreat=3) + num

        s = "c384 b8324 _9293874 _293 404 $%^$^%$2939"
        print(s)
        for expr, expected_list, expected_dict in [
            (interesting_num, [384, 8324], {"prefix": ["c", "b"]}),
            (semi_interesting_num, [9293874, 293], {}),
            (boring_num, [404], {}),
            (crazy_num, [2939], {"prefix": ["^%$"]}),
            (finicky_num, [2939], {}),
            (very_boring_num, [404], {}),
        ]:
            # print(expr.search_string(s))
            result = sum(expr.search_string(s))
            print(result.dump())
            self.assertParseResultsEquals(result, expected_list, expected_dict)

        # infinite loop test - from Issue #127
        string_test = "notworking"
        # negs = pp.Or(['not', 'un'])('negs')
        negs_pb = pp.PrecededBy("not", retreat=100)("negs_lb")
        # negs_pb = pp.PrecededBy(negs, retreat=100)('negs_lb')
        pattern = (negs_pb + pp.Literal("working"))("main")

        results = pattern.search_string(string_test)
        try:
            print(results.dump())
        except RecursionError:
            self.fail("got maximum excursion limit exception")
        else:
            print("got maximum excursion limit exception")

    def testCountedArray(self):
        testString = "2 5 7 6 0 1 2 3 4 5 0 3 5 4 3"

        integer = pp.Word(pp.nums).set_parse_action(lambda t: int(t[0]))
        countedField = pp.counted_array(integer)

        r = pp.OneOrMore(pp.Group(countedField)).parse_string(testString, parseAll=True)
        print(testString)
        print(r)

        self.assertParseResultsEquals(
            r, expected_list=[[5, 7], [0, 1, 2, 3, 4, 5], [], [5, 4, 3]]
        )

    # addresses bug raised by Ralf Vosseler
    def testCountedArrayTest2(self):
        testString = "2 5 7 6 0 1 2 3 4 5 0 3 5 4 3"

        integer = pp.Word(pp.nums).set_parse_action(lambda t: int(t[0]))
        countedField = pp.counted_array(integer)

        dummy = pp.Word("A")
        r = pp.OneOrMore(pp.Group(dummy ^ countedField)).parse_string(
            testString, parseAll=True
        )
        print(testString)
        print(r)

        self.assertParseResultsEquals(
            r, expected_list=[[5, 7], [0, 1, 2, 3, 4, 5], [], [5, 4, 3]]
        )

    def testCountedArrayTest3(self):
        int_chars = "_" + pp.alphas
        array_counter = pp.Word(int_chars).set_parse_action(
            lambda t: int_chars.index(t[0])
        )

        #             123456789012345678901234567890
        testString = "B 5 7 F 0 1 2 3 4 5 _ C 5 4 3"

        integer = pp.Word(pp.nums).set_parse_action(lambda t: int(t[0]))
        countedField = pp.counted_array(integer, intExpr=array_counter)

        r = pp.OneOrMore(pp.Group(countedField)).parse_string(testString, parseAll=True)
        print(testString)
        print(r)

        self.assertParseResultsEquals(
            r, expected_list=[[5, 7], [0, 1, 2, 3, 4, 5], [], [5, 4, 3]]
        )

    def testCountedArrayTest4(self):
        ppc = pp.pyparsing_common

        # array counter contains several fields - first field *must* be the number of
        # items in the array
        # - number of elements
        # - type of elements
        # - source of elements
        counter_with_metadata = (
            ppc.integer("count") + ppc.identifier("type") + ppc.identifier("source")
        )

        countedField = pp.counted_array(
            pp.Word(pp.alphanums), intExpr=counter_with_metadata
        )

        testString = (
            "5 string input item1 item2 item3 item4 item5 0 int user 2 int file 3 8"
        )
        r = pp.Group(countedField("items"))[...].parse_string(testString, parseAll=True)

        print(testString)
        print(r.dump())
        print(f"type = {r.type!r}")
        print(f"source = {r.source!r}")

        self.assertParseResultsEquals(
            r,
            expected_list=[
                ["item1", "item2", "item3", "item4", "item5"],
                [],
                ["3", "8"],
            ],
        )

        self.assertParseResultsEquals(
            r[0],
            expected_dict={
                "count": 5,
                "source": "input",
                "type": "string",
                "items": ["item1", "item2", "item3", "item4", "item5"],
            },
        )

        # parse with additional fields between the count and the actual list items
        count_with_metadata = ppc.integer + pp.Word(pp.alphas)("type")
        typed_array = pp.counted_array(
            pp.Word(pp.alphanums), intExpr=count_with_metadata
        )("items")
        result = typed_array.parse_string("3 bool True True False", parseAll=True)
        print(result.dump())

        self.assertParseResultsEquals(
            result,
            expected_list=["True", "True", "False"],
            expected_dict={"type": "bool", "items": ["True", "True", "False"]},
        )

    def testLineStart(self):
        pass_tests = [
            """\
            AAA
            BBB
            """,
            """\
            AAA...
            BBB
            """,
        ]
        fail_tests = [
            """\
            AAA...
            ...BBB
            """,
            """\
            AAA  BBB
            """,
        ]

        # cleanup test strings
        pass_tests = [
            "\n".join(s.lstrip() for s in t.splitlines()).replace(".", " ")
            for t in pass_tests
        ]
        fail_tests = [
            "\n".join(s.lstrip() for s in t.splitlines()).replace(".", " ")
            for t in fail_tests
        ]

        test_patt = pp.Word("A") - pp.LineStart() + pp.Word("B")
        print(test_patt.streamline())
        success, _ = test_patt.run_tests(pass_tests)
        self.assertTrue(success, "failed LineStart passing tests (1)")

        success, _ = test_patt.run_tests(fail_tests, failureTests=True)
        self.assertTrue(success, "failed LineStart failure mode tests (1)")

        with ppt.reset_pyparsing_context():
            print(r"no \n in default whitespace chars")
            pp.ParserElement.set_default_whitespace_chars(" ")

            test_patt = pp.Word("A") - pp.LineStart() + pp.Word("B")
            print(test_patt.streamline())
            # should fail the pass tests too, since \n is no longer valid whitespace and we aren't parsing for it
            success, _ = test_patt.run_tests(pass_tests, failureTests=True)
            self.assertTrue(success, "failed LineStart passing tests (2)")

            success, _ = test_patt.run_tests(fail_tests, failureTests=True)
            self.assertTrue(success, "failed LineStart failure mode tests (2)")

            test_patt = (
                pp.Word("A")
                - pp.LineEnd().suppress()
                + pp.LineStart()
                + pp.Word("B")
                + pp.LineEnd().suppress()
            )
            print(test_patt.streamline())
            success, _ = test_patt.run_tests(pass_tests)
            self.assertTrue(success, "failed LineStart passing tests (3)")

            success, _ = test_patt.run_tests(fail_tests, failureTests=True)
            self.assertTrue(success, "failed LineStart failure mode tests (3)")

    def testLineStart2(self):
        test = """\
        AAA 1
        AAA 2

          AAA

        B AAA

        """

        test = dedent(test)
        print(pp.testing.with_line_numbers(test))

        print("normal parsing")
        for t, s, e in (pp.LineStart() + "AAA").scan_string(test):
            print(s, e, pp.lineno(s, test), pp.line(s, test), repr(t))
            print()
            self.assertEqual(
                "A", t[0][0], "failed LineStart with insignificant newlines"
            )

        print(r"parsing without \n in whitespace chars")
        with ppt.reset_pyparsing_context():
            pp.ParserElement.set_default_whitespace_chars(" ")
            for t, s, e in (pp.LineStart() + "AAA").scan_string(test):
                print(s, e, pp.lineno(s, test), pp.line(s, test), repr(test[s]))
                print()
                self.assertEqual(
                    "A", t[0][0], "failed LineStart with insignificant newlines"
                )

    def testLineStartWithLeadingSpaces(self):
        # testing issue #272
        # reverted in 3.0.2 - LineStart() + expr will match expr even if there
        # are leading spaces. To force "only at column 1" matching, use
        # AtLineStart(expr).
        instring = dedent(
            """
            a
             b
              c
            d
            e
             f
              g
            """
        )
        print(pp.testing.with_line_numbers(instring))

        alpha_line = (
            pp.LineStart().leave_whitespace()
            + pp.Word(pp.alphas)
            + pp.LineEnd().suppress()
        )

        tests = [
            alpha_line,
            pp.Group(alpha_line),
            alpha_line | pp.Word("_"),
            alpha_line | alpha_line,
            pp.MatchFirst([alpha_line, alpha_line]),
            alpha_line ^ pp.Word("_"),
            alpha_line ^ alpha_line,
            pp.Or([alpha_line, pp.Word("_")]),
            pp.LineStart() + pp.Word(pp.alphas) + pp.LineEnd().suppress(),
            pp.And([pp.LineStart(), pp.Word(pp.alphas), pp.LineEnd().suppress()]),
        ]
        fails = []
        for test in tests:
            print(test.search_string(instring))
            if ["a", "b", "c", "d", "e", "f", "g"] != flatten(
                sum(test.search_string(instring)).as_list()
            ):
                fails.append(test)
        if fails:
            self.fail(
                "failed LineStart tests:\n{}".format(
                    "\n".join(str(expr) for expr in fails)
                )
            )

    def testAtLineStart(self):
        test = dedent(
            """\
        AAA this line
        AAA and this line
          AAA but not this one
        B AAA and definitely not this one
        """
        )

        expr = pp.AtLineStart("AAA") + pp.restOfLine
        for t in expr.search_string(test):
            print(t)

        self.assertEqual(
            ["AAA", " this line", "AAA", " and this line"],
            sum(expr.search_string(test)).as_list(),
        )

    def testStringStart(self):
        self.assertParseAndCheckList(
            pp.StringStart() + pp.Word(pp.nums), "123", ["123"]
        )
        self.assertParseAndCheckList(
            pp.StringStart() + pp.Word(pp.nums), "   123", ["123"]
        )
        self.assertParseAndCheckList(pp.StringStart() + "123", "123", ["123"])
        self.assertParseAndCheckList(pp.StringStart() + "123", "   123", ["123"])
        self.assertParseAndCheckList(pp.AtStringStart(pp.Word(pp.nums)), "123", ["123"])

        self.assertParseAndCheckList(pp.AtStringStart("123"), "123", ["123"])

        with self.assertRaisesParseException():
            pp.AtStringStart(pp.Word(pp.nums)).parse_string("    123")

        with self.assertRaisesParseException():
            pp.AtStringStart("123").parse_string("    123")

    def testStringStartAndLineStartInsideAnd(self):
        # fmt: off
        P_MTARG = (
                pp.StringStart()
                + pp.Word("abcde")
                + pp.StringEnd()
        )

        P_MTARG2 = (
                pp.LineStart()
                + pp.Word("abcde")
                + pp.StringEnd()
        )

        P_MTARG3 = (
                pp.AtLineStart(pp.Word("abcde"))
                + pp.StringEnd()
        )
        # fmt: on

        def test(expr, string):
            expr.streamline()
            print(expr, repr(string), end=" ")
            print(expr.parse_string(string))

        test(P_MTARG, "aaa")
        test(P_MTARG2, "aaa")
        test(P_MTARG2, "\naaa")
        test(P_MTARG2, "   aaa")
        test(P_MTARG2, "\n   aaa")

        with self.assertRaisesParseException():
            test(P_MTARG3, "   aaa")
        with self.assertRaisesParseException():
            test(P_MTARG3, "\n   aaa")

    def testLineAndStringEnd(self):
        NLs = pp.OneOrMore(pp.lineEnd)
        bnf1 = pp.DelimitedList(pp.Word(pp.alphanums).leave_whitespace(), NLs)
        bnf2 = pp.Word(pp.alphanums) + pp.stringEnd
        bnf3 = pp.Word(pp.alphanums) + pp.SkipTo(pp.stringEnd)
        tests = [
            ("testA\ntestB\ntestC\n", ["testA", "testB", "testC"]),
            ("testD\ntestE\ntestF", ["testD", "testE", "testF"]),
            ("a", ["a"]),
        ]

        for test, expected in tests:
            res1 = bnf1.parse_string(test, parseAll=True)
            print(res1, "=?", expected)
            self.assertParseResultsEquals(
                res1,
                expected_list=expected,
                msg=f"Failed lineEnd/stringEnd test (1): {test!r} -> {res1}",
            )

            res2 = bnf2.search_string(test)[0]
            print(res2, "=?", expected[-1:])
            self.assertParseResultsEquals(
                res2,
                expected_list=expected[-1:],
                msg=f"Failed lineEnd/stringEnd test (2): {test!r} -> {res2}",
            )

            res3 = bnf3.parse_string(test, parseAll=True)
            first = res3[0]
            rest = res3[1]
            # ~ print res3.dump()
            print(repr(rest), "=?", repr(test[len(first) + 1 :]))
            self.assertEqual(
                rest,
                test[len(first) + 1 :],
                msg=f"Failed lineEnd/stringEnd test (3): {test!r} -> {res3.as_list()}",
            )
            print()

        k = pp.Regex(r"a+", flags=re.S + re.M)
        k = k.parse_with_tabs()
        k = k.leave_whitespace()

        tests = [
            (r"aaa", ["aaa"]),
            (r"\naaa", None),
            (r"a\naa", None),
            (r"aaa\n", None),
        ]
        for i, (src, expected) in enumerate(tests):
            with self.subTest("", src=src, expected=expected):
                print(i, repr(src).replace("\\\\", "\\"), end=" ")
                if expected is None:
                    with self.assertRaisesParseException():
                        k.parse_string(src, parseAll=True)
                else:
                    res = k.parse_string(src, parseAll=True)
                    self.assertParseResultsEquals(
                        res, expected, msg=f"Failed on parseAll=True test {i}"
                    )

    def testVariableParseActionArgs(self):
        pa3 = lambda s, l, t: t
        pa2 = lambda l, t: t
        pa1 = lambda t: t
        pa0 = lambda: None

        class Callable3:
            def __call__(self, s, l, t):
                return t

        class Callable2:
            def __call__(self, l, t):
                return t

        class Callable1:
            def __call__(self, t):
                return t

        class Callable0:
            def __call__(self):
                return

        class CallableS3:
            @staticmethod
            def __call__(s, l, t):
                return t

        class CallableS2:
            @staticmethod
            def __call__(l, t):
                return t

        class CallableS1:
            @staticmethod
            def __call__(t):
                return t

        class CallableS0:
            @staticmethod
            def __call__():
                return

        class CallableC3:
            @classmethod
            def __call__(cls, s, l, t):
                return t

        class CallableC2:
            @classmethod
            def __call__(cls, l, t):
                return t

        class CallableC1:
            @classmethod
            def __call__(cls, t):
                return t

        class CallableC0:
            @classmethod
            def __call__(cls):
                return

        class parseActionHolder:
            @staticmethod
            def pa3(s, l, t):
                return t

            @staticmethod
            def pa2(l, t):
                return t

            @staticmethod
            def pa1(t):
                return t

            @staticmethod
            def pa0():
                return

        def paArgs(*args):
            print(args)
            return args[2]

        class ClassAsPA0:
            def __init__(self):
                pass

            def __str__(self):
                return "A"

        class ClassAsPA1:
            def __init__(self, t):
                print("making a ClassAsPA1")
                self.t = t

            def __str__(self):
                return self.t[0]

        class ClassAsPA2:
            def __init__(self, l, t):
                self.t = t

            def __str__(self):
                return self.t[0]

        class ClassAsPA3:
            def __init__(self, s, l, t):
                self.t = t

            def __str__(self):
                return self.t[0]

        class ClassAsPAStarNew(tuple):
            def __new__(cls, *args):
                print("make a ClassAsPAStarNew", args)
                return tuple.__new__(cls, *args[2].asList())

            def __str__(self):
                return "".join(self)

        A = pp.Literal("A").set_parse_action(pa0)
        B = pp.Literal("B").set_parse_action(pa1)
        C = pp.Literal("C").set_parse_action(pa2)
        D = pp.Literal("D").set_parse_action(pa3)
        E = pp.Literal("E").set_parse_action(Callable0())
        F = pp.Literal("F").set_parse_action(Callable1())
        G = pp.Literal("G").set_parse_action(Callable2())
        H = pp.Literal("H").set_parse_action(Callable3())
        I = pp.Literal("I").set_parse_action(CallableS0())
        J = pp.Literal("J").set_parse_action(CallableS1())
        K = pp.Literal("K").set_parse_action(CallableS2())
        L = pp.Literal("L").set_parse_action(CallableS3())
        M = pp.Literal("M").set_parse_action(CallableC0())
        N = pp.Literal("N").set_parse_action(CallableC1())
        O = pp.Literal("O").set_parse_action(CallableC2())
        P = pp.Literal("P").set_parse_action(CallableC3())
        Q = pp.Literal("Q").set_parse_action(paArgs)
        R = pp.Literal("R").set_parse_action(parseActionHolder.pa3)
        S = pp.Literal("S").set_parse_action(parseActionHolder.pa2)
        T = pp.Literal("T").set_parse_action(parseActionHolder.pa1)
        U = pp.Literal("U").set_parse_action(parseActionHolder.pa0)
        V = pp.Literal("V")

        # fmt: off
        gg = pp.OneOrMore(
            A | B | C | D | E | F | G | H | I | J | K | L | M | N | O | P | Q | R | S | U | V | B | T
        )
        # fmt: on
        testString = "VUTSRQPONMLKJIHGFEDCBA"
        res = gg.parse_string(testString, parseAll=True)
        print(res)
        self.assertParseResultsEquals(
            res,
            expected_list=list(testString),
            msg="Failed to parse using variable length parse actions",
        )

        A = pp.Literal("A").set_parse_action(ClassAsPA0)
        B = pp.Literal("B").set_parse_action(ClassAsPA1)
        C = pp.Literal("C").set_parse_action(ClassAsPA2)
        D = pp.Literal("D").set_parse_action(ClassAsPA3)
        E = pp.Literal("E").set_parse_action(ClassAsPAStarNew)

        # fmt: off
        gg = pp.OneOrMore(
            A | B | C | D | E | F | G | H | I | J | K | L | M | N | O | P | Q | R | S | T | U | V
        )
        # fmt: on
        testString = "VUTSRQPONMLKJIHGFEDCBA"
        res = gg.parse_string(testString, parseAll=True)
        print(list(map(str, res)))
        self.assertEqual(
            list(testString),
            list(map(str, res)),
            "Failed to parse using variable length parse actions "
            "using class constructors as parse actions",
        )

    def testSingleArgException(self):
        testMessage = "just one arg"
        try:
            raise pp.ParseFatalException(testMessage)
        except pp.ParseBaseException as pbe:
            print("Received expected exception:", pbe)
            raisedMsg = pbe.msg
            self.assertEqual(
                testMessage, raisedMsg, "Failed to get correct exception message"
            )

    def testOriginalTextFor(self):
        def rfn(t):
            return f"{t.src}:{len(''.join(t))}"

        makeHTMLStartTag = lambda tag: pp.original_text_for(
            pp.make_html_tags(tag)[0], asString=False
        )

        # use the lambda, Luke
        start = makeHTMLStartTag("IMG")

        # don't replace our fancy parse action with rfn,
        # append rfn to the list of parse actions
        start.add_parse_action(rfn)

        text = """_<img src="images/cal.png"
            alt="cal image" width="16" height="15">_"""
        s = start.transform_string(text)
        print(s)
        self.assertTrue(
            s.startswith("_images/cal.png:"), "failed to preserve input s properly"
        )
        self.assertTrue(
            s.endswith("77_"), "failed to return full original text properly"
        )

        tag_fields = makeHTMLStartTag("IMG").search_string(text)[0]
        print(sorted(tag_fields.keys()))
        self.assertEqual(
            ["alt", "empty", "height", "src", "startImg", "tag", "width"],
            sorted(tag_fields.keys()),
            "failed to preserve results names in original_text_for",
        )

    def testPackratParsingCacheCopy(self):
        integer = pp.Word(pp.nums).set_name("integer")
        id = pp.Word(pp.alphas + "_", pp.alphanums + "_")
        simpleType = pp.Literal("int")
        arrayType = simpleType + ("[" + pp.DelimitedList(integer) + "]")[...]
        varType = arrayType | simpleType
        varDec = varType + pp.DelimitedList(id + pp.Optional("=" + integer)) + ";"

        codeBlock = pp.Literal("{}")

        funcDef = (
            pp.Optional(varType | "void")
            + id
            + "("
            + (pp.DelimitedList(varType + id) | "void" | pp.empty)
            + ")"
            + codeBlock
        )

        program = varDec | funcDef
        input = "int f(){}"
        self.assertParseAndCheckList(
            program,
            input,
            ["int", "f", "(", ")", "{}"],
            msg="Error in packrat parsing",
            verbose=True,
        )

    def testPackratParsingCacheCopyTest2(self):
        DO, AA = list(map(pp.Keyword, "DO AA".split()))
        LPAR, RPAR = list(map(pp.Suppress, "()"))
        identifier = ~AA + pp.Word("Z")

        function_name = identifier.copy()
        # ~ function_name = ~AA + Word("Z")  #identifier.copy()
        expr = pp.Forward().set_name("expr")
        expr <<= pp.Group(
            function_name + LPAR + pp.Optional(pp.DelimitedList(expr)) + RPAR
        ).set_name("functionCall") | identifier.set_name(
            "ident"
        )  # .set_debug()#.set_break()

        stmt = DO + pp.Group(pp.DelimitedList(identifier + ".*" | expr))
        result = stmt.parse_string("DO Z", parseAll=True)
        print(result.asList())
        self.assertEqual(
            1, len(result[1]), "packrat parsing is duplicating And term exprs"
        )

    def testParseResultsDel(self):
        grammar = pp.OneOrMore(pp.Word(pp.nums))("ints") + pp.OneOrMore(
            pp.Word(pp.alphas)
        )("words")
        res = grammar.parse_string("123 456 ABC DEF", parseAll=True)
        print(res.dump())
        origInts = res.ints.asList()
        origWords = res.words.asList()
        del res[1]
        del res["words"]
        print(res.dump())
        self.assertEqual("ABC", res[1], "failed to delete 0'th element correctly")
        self.assertEqual(
            origInts,
            res.ints.asList(),
            "updated named attributes, should have updated list only",
        )
        self.assertEqual("", res.words, "failed to update named attribute correctly")
        self.assertEqual(
            "DEF", res[-1], "updated list, should have updated named attributes only"
        )

    def testWithAttributeParseAction(self):
        """
        This unit test checks with_attribute in these ways:

        * Argument forms as keywords and tuples
        * Selecting matching tags by attribute
        * Case-insensitive attribute matching
        * Correctly matching tags having the attribute, and rejecting tags not having the attribute

        (Unit test written by voigts as part of the Google Highly Open Participation Contest)
        """

        data = """
        <a>1</a>
        <a b="x">2</a>
        <a B="x">3</a>
        <a b="X">4</a>
        <a b="y">5</a>
        <a class="boo">8</ a>
        """
        tagStart, tagEnd = pp.make_html_tags("a")

        expr = tagStart + pp.Word(pp.nums)("value") + tagEnd

        expected = (
            [
                ["a", ["b", "x"], False, "2", "</a>"],
                ["a", ["b", "x"], False, "3", "</a>"],
            ],
            [
                ["a", ["b", "x"], False, "2", "</a>"],
                ["a", ["b", "x"], False, "3", "</a>"],
            ],
            [["a", ["class", "boo"], False, "8", "</a>"]],
        )

        for attrib, exp in zip(
            [
                pp.with_attribute(b="x"),
                # with_attribute(B="x"),
                pp.with_attribute(("b", "x")),
                # with_attribute(("B", "x")),
                pp.with_class("boo"),
            ],
            expected,
        ):
            tagStart.set_parse_action(attrib)
            result = expr.search_string(data)

            print(result.dump())
            self.assertParseResultsEquals(
                result,
                expected_list=exp,
                msg=f"Failed test, expected {expected}, got {result.asList()}",
            )

    def testNestedExpressions(self):
        """
        This unit test checks nested_expr in these ways:
        - use of default arguments
        - use of non-default arguments (such as a pyparsing-defined comment
          expression in place of quotedString)
        - use of a custom content expression
        - use of a pyparsing expression for opener and closer is *OPTIONAL*
        - use of input data containing nesting delimiters
        - correct grouping of parsed tokens according to nesting of opening
          and closing delimiters in the input string

        (Unit test written by christoph... as part of the Google Highly Open Participation Contest)
        """

        # All defaults. Straight out of the example script. Also, qualifies for
        # the bonus: note the fact that (Z | (E^F) & D) is not parsed :-).
        # Tests for bug fixed in 1.4.10
        print("Test defaults:")
        teststring = "((ax + by)*C) (Z | (E^F) & D)"

        expr = pp.nested_expr()

        expected = [[["ax", "+", "by"], "*C"]]
        result = expr.parse_string(teststring, parseAll=False)
        print(result.dump())
        self.assertParseResultsEquals(
            result,
            expected_list=expected,
            msg=f"Defaults didn't work. That's a bad sign. Expected: {expected}, got: {result}",
        )

        # Going through non-defaults, one by one; trying to think of anything
        # odd that might not be properly handled.

        # Change opener
        print("\nNon-default opener")
        teststring = "[[ ax + by)*C)"
        expected = [[["ax", "+", "by"], "*C"]]
        expr = pp.nested_expr("[")
        self.assertParseAndCheckList(
            expr,
            teststring,
            expected,
            f"Non-default opener didn't work. Expected: {expected}, got: {result}",
            verbose=True,
        )

        # Change closer
        print("\nNon-default closer")

        teststring = "((ax + by]*C]"
        expected = [[["ax", "+", "by"], "*C"]]
        expr = pp.nested_expr(closer="]")
        self.assertParseAndCheckList(
            expr,
            teststring,
            expected,
            f"Non-default closer didn't work. Expected: {expected}, got: {result}",
            verbose=True,
        )

        # #Multicharacter opener, closer
        # opener = "bar"
        # closer = "baz"
        print("\nLiteral expressions for opener and closer")

        opener, closer = map(pp.Literal, "bar baz".split())
        expr = pp.nested_expr(
            opener, closer, content=pp.Regex(r"([^b ]|b(?!a)|ba(?![rz]))+")
        )

        teststring = "barbar ax + bybaz*Cbaz"
        expected = [[["ax", "+", "by"], "*C"]]
        self.assertParseAndCheckList(
            expr,
            teststring,
            expected,
            f"Multicharacter opener and closer didn't work. Expected: {expected}, got: {result}",
            verbose=True,
        )

        # Lisp-ish comments
        print("\nUse ignore expression (1)")
        comment = pp.Regex(r";;.*")
        teststring = """
        (let ((greeting "Hello, world!")) ;;(foo bar
           (display greeting))
        """

        expected = [
            [
                "let",
                [["greeting", '"Hello,', 'world!"']],
                ";;(foo bar",
                ["display", "greeting"],
            ]
        ]
        expr = pp.nested_expr(ignoreExpr=comment)
        self.assertParseAndCheckList(
            expr,
            teststring,
            expected,
            f'Lisp-ish comments (";; <...> $") didn\'t work. Expected: {expected}, got: {result}',
            verbose=True,
        )

        # Lisp-ish comments, using a standard bit of pyparsing, and an Or.
        print("\nUse ignore expression (2)")
        comment = ";;" + pp.restOfLine

        teststring = """
        (let ((greeting "Hello, )world!")) ;;(foo bar
           (display greeting))
        """

        expected = [
            [
                "let",
                [["greeting", '"Hello, )world!"']],
                ";;",
                "(foo bar",
                ["display", "greeting"],
            ]
        ]
        expr = pp.nested_expr(ignoreExpr=(comment ^ pp.quotedString))
        self.assertParseAndCheckList(
            expr,
            teststring,
            expected,
            f'Lisp-ish comments (";; <...> $") and quoted strings didn\'t work. Expected: {expected}, got: {result}',
            verbose=True,
        )

    def testNestedExpressions2(self):
        """test nested_expr with conditions that explore other paths

        identical opener and closer
        opener and/or closer of type other than string or iterable
        multi-character opener and/or closer
        single character opener and closer with ignoreExpr=None
        multi-character opener and/or closer with ignoreExpr=None
        """

        name = pp.Word(pp.alphanums + "_")

        # identical opener and closer
        with self.assertRaises(
            ValueError, msg="matching opener and closer should raise error"
        ):
            expr = name + pp.nested_expr(opener="{", closer="{")

        # opener and/or closer of type other than string or iterable
        with self.assertRaises(
            ValueError, msg="opener and closer as ints should raise error"
        ):
            expr = name + pp.nested_expr(opener=12, closer=18)

        # multi-character opener and/or closer
        tstMulti = "aName {{ outer {{ 'inner with opener {{ and closer }} in quoted string' }} }}"
        expr = name + pp.nested_expr(opener="{{", closer="}}")
        result = expr.parse_string(tstMulti, parseAll=True)
        expected = [
            "aName",
            ["outer", ["'inner with opener {{ and closer }} in quoted string'"]],
        ]
        print(result.dump())
        self.assertParseResultsEquals(
            result, expected, msg="issue with multi-character opener and closer"
        )

        # single character opener and closer with ignoreExpr=None
        tst = "aName { outer { 'inner with opener { and closer } in quoted string' }}"
        expr = name + pp.nested_expr(opener="{", closer="}", ignoreExpr=None)
        singleCharResult = expr.parse_string(tst, parseAll=True)
        print(singleCharResult.dump())

        # multi-character opener and/or closer with ignoreExpr=None
        expr = name + pp.nested_expr(opener="{{", closer="}}", ignoreExpr=None)
        multiCharResult = expr.parse_string(tstMulti, parseAll=True)
        print(multiCharResult.dump())

        self.assertParseResultsEquals(
            singleCharResult,
            multiCharResult.asList(),
            msg="using different openers and closers shouldn't affect resulting ParseResults",
        )

    def testNestedExpressions3(self):

        prior_ws_chars = pp.ParserElement.DEFAULT_WHITE_CHARS
        with ppt.reset_pyparsing_context():
            pp.ParserElement.set_default_whitespace_chars('')

            input_str = dedent(
                """\
                selector
                {
                  a:b;
                  c:d;
                  selector
                  {
                    a:b;
                    c:d;
                  }
                  y:z;
                }"""
            )

            print(ppt.with_line_numbers(input_str, 1, 100))

            nested_result = pp.nested_expr('{', '}').parse_string("{" + input_str + "}").asList()
            expected_result = [
                [
                    'selector\n',
                    [
                        '\n  a:b;\n  c:d;\n  selector\n  ',
                        [
                            '\n    a:b;\n    c:d;\n  '
                        ],
                        '\n  y:z;\n'
                    ]
                ]
            ]
            self.assertEqual(nested_result, expected_result)

        # make sure things have been put back properly
        self.assertEqual(pp.ParserElement.DEFAULT_WHITE_CHARS, prior_ws_chars)

    def testNestedExpressions4(self):
        allowed = pp.alphas
        plot_options_short = pp.nestedExpr('[',
                                           ']',
                                           content=pp.OneOrMore(pp.Word(allowed) ^ pp.quotedString)
                                           ).setResultsName('plot_options')

        self.assertParseAndCheckList(
            plot_options_short,
            "[slkjdfl sldjf [lsdf'lsdf']]",
            [['slkjdfl', 'sldjf', ['lsdf', "'lsdf'"]]]
        )

    def testNestedExpressionDoesNotOverwriteParseActions(self):
        content = pp.Word(pp.nums + " ")

        content.add_parse_action(lambda t: None)
        orig_pa = content.parseAction[0]

        expr = pp.nested_expr(content=content)
        assert content.parseAction[0] is orig_pa

    def testWordMinMaxArgs(self):
        parsers = [
            "A" + pp.Word(pp.nums),
            "A" + pp.Word(pp.nums, min=1),
            "A" + pp.Word(pp.nums, max=6),
            "A" + pp.Word(pp.nums, min=1, max=6),
            "A" + pp.Word(pp.nums, min=1),
            "A" + pp.Word(pp.nums, min=2),
            "A" + pp.Word(pp.nums, min=2, max=6),
            pp.Word("A", pp.nums),
            pp.Word("A", pp.nums, min=1),
            pp.Word("A", pp.nums, max=6),
            pp.Word("A", pp.nums, min=1, max=6),
            pp.Word("A", pp.nums, min=1),
            pp.Word("A", pp.nums, min=2),
            pp.Word("A", pp.nums, min=2, max=6),
            pp.Word(pp.alphas, pp.nums),
            pp.Word(pp.alphas, pp.nums, min=1),
            pp.Word(pp.alphas, pp.nums, max=6),
            pp.Word(pp.alphas, pp.nums, min=1, max=6),
            pp.Word(pp.alphas, pp.nums, min=1),
            pp.Word(pp.alphas, pp.nums, min=2),
            pp.Word(pp.alphas, pp.nums, min=2, max=6),
        ]

        fails = []
        for p in parsers:
            print(p, getattr(p, "reString", "..."), end=" ", flush=True)
            try:
                p.parse_string("A123", parseAll=True)
            except Exception as e:
                print("      <<< FAIL")
                fails.append(p)
            else:
                print()
        if fails:
            self.fail(f"{','.join(str(f) for f in fails)} failed to match")

    def testWordMinMaxExactArgs(self):
        for minarg in range(1, 9):
            for maxarg in range(minarg, 10):
                with self.subTest(minarg=minarg, maxarg=maxarg):
                    expr = pp.Word("AB", pp.nums, min=minarg, max=maxarg)
                    print(minarg, maxarg, expr.reString, end=" ")
                    trailing = expr.reString.rpartition("]")[-1]
                    expected_special = {
                        (1, 1): "",
                        (1, 2): "?",
                        (2, 2): "",
                    }
                    expected_default = (
                        f"{{{minarg - 1}}}"
                        if minarg == maxarg
                        else f"{{{minarg - 1},{maxarg - 1}}}"
                    )
                    expected = expected_special.get((minarg, maxarg), expected_default)

                    print(trailing == expected)

                    self.assertEqual(trailing, expected)

                    self.assertParseAndCheckList(
                        expr + pp.restOfLine.suppress(),
                        "A1234567890",
                        ["A1234567890"[:maxarg]],
                    )

        for exarg in range(1, 9):
            with self.subTest(exarg=exarg):
                expr = pp.Word("AB", pp.nums, exact=exarg)
                print(exarg, expr.reString, end=" ")
                trailing = expr.reString.rpartition("]")[-1]
                if exarg < 3:
                    expected = ""
                else:
                    expected = f"{{{exarg - 1}}}"
                print(trailing == expected)

                self.assertEqual(trailing, expected)

                self.assertParseAndCheckList(
                    expr + pp.restOfLine.suppress(),
                    "A1234567890",
                    ["A1234567890"[:exarg]],
                )

    def testWordMin(self):
        # failing tests
        for min_val in range(3, 5):
            with self.subTest(min_val=min_val):
                wd = pp.Word("a", "1", min=min_val)
                print(min_val, wd.reString)
                with self.assertRaisesParseException():
                    wd.parse_string("a1")

        for min_val in range(2, 5):
            with self.subTest(min_val=min_val):
                wd = pp.Word("a", min=min_val)
                print(min_val, wd.reString)
                with self.assertRaisesParseException():
                    wd.parse_string("a")

        for min_val in range(3, 5):
            with self.subTest(min_val=min_val):
                wd = pp.Word("a", "1", min=min_val)
                print(min_val, wd.reString)
                with self.assertRaisesParseException():
                    wd.parse_string("a1")

        # passing tests
        for min_val in range(2, 5):
            with self.subTest(min_val=min_val):
                wd = pp.Word("a", min=min_val)
                test_string = "a" * min_val
                self.assertParseAndCheckList(
                    wd,
                    test_string,
                    [test_string],
                    msg=f"Word(min={min_val}) failed",
                    verbose=True,
                )

        for min_val in range(2, 5):
            with self.subTest(min_val=min_val):
                wd = pp.Word("a", "1", min=min_val)
                test_string = "a" + "1" * (min_val - 1)
                self.assertParseAndCheckList(
                    wd,
                    test_string,
                    [test_string],
                    msg=f"Word(min={min_val}) failed",
                    verbose=True,
                )

    def testWordExact(self):
        # failing tests
        for exact_val in range(2, 5):
            with self.subTest(exact_val=exact_val):
                wd = pp.Word("a", exact=exact_val)
                print(exact_val, wd.reString)
                with self.assertRaisesParseException():
                    wd.parse_string("a")

        # passing tests
        for exact_val in range(2, 5):
            with self.subTest(exact_val=exact_val):
                wd = pp.Word("a", exact=exact_val)
                test_string = "a" * exact_val
                self.assertParseAndCheckList(
                    wd,
                    test_string,
                    [test_string],
                    msg=f"Word(exact={exact_val}) failed",
                    verbose=True,
                )

    def testInvalidMinMaxArgs(self):
        with self.assertRaises(ValueError):
            wd = pp.Word(min=2, max=1)

    def testWordExclude(self):
        allButPunc = pp.Word(pp.printables, excludeChars=".,:;-_!?")

        test = "Hello, Mr. Ed, it's Wilbur!"
        result = allButPunc.search_string(test).asList()
        print(result)
        self.assertEqual(
            [["Hello"], ["Mr"], ["Ed"], ["it's"], ["Wilbur"]],
            result,
            "failed WordExcludeTest",
        )

    def testWordExclude2(self):
        punc_chars = ".,:;-_!?"

        all_but_punc = pp.Word(pp.printables, excludeChars=punc_chars)
        all_and_punc = pp.Word(pp.printables)

        assert set(punc_chars) & set(all_but_punc.initChars) == set()

        expr = all_but_punc("no_punc*") | all_and_punc("with_punc*")

        self.assertParseAndCheckDict(
            expr[...],
            "Mr. Ed,",
            {"no_punc": ["Mr", "Ed"], "with_punc": [".", ","]},
            "failed matching with excludeChars (1)",
        )

        self.assertParseAndCheckDict(
            expr[...],
            ":Mr. Ed,",
            {"no_punc": ["Ed"], "with_punc": [":Mr.", ","]},
            "failed matching with excludeChars (2)",
        )

    def testWordMinOfZero(self):
        """test a Word with min=0"""

        with self.assertRaises(ValueError, msg="expected min 0 to error"):
            expr = pp.Word(pp.nums, min=0, max=10)

    @staticmethod
    def setup_testWordMaxGreaterThanZeroAndAsKeyword():
        # fmt: off
        bool_operand = (
                pp.Word(pp.alphas, max=1, asKeyword=True)
                | pp.one_of("True False")
        )
        test_string = "p q r False"
        return SimpleNamespace(**locals())
        # fmt: on

    def testWordMaxGreaterThanZeroAndAsKeyword1(self):
        """test a Word with max>0 and asKeyword=True"""
        setup = self.setup_testWordMaxGreaterThanZeroAndAsKeyword()

        result = setup.bool_operand[...].parse_string(setup.test_string, parseAll=True)
        self.assertParseAndCheckList(
            setup.bool_operand[...],
            setup.test_string,
            setup.test_string.split(),
            msg=f"{__()}Failed to parse Word(max=1, asKeyword=True)",
            verbose=True,
        )

    def testWordMaxGreaterThanZeroAndAsKeyword2(self):
        """test a Word with max>0 and asKeyword=True"""
        setup = self.setup_testWordMaxGreaterThanZeroAndAsKeyword()

        with self.assertRaisesParseException(
            msg=f"{__()}Failed to detect Word with max > 0 and asKeyword=True"
        ):
            setup.bool_operand.parse_string("abc", parseAll=True)

    def testCharAsKeyword(self):
        """test a Char with asKeyword=True"""

        grade = pp.OneOrMore(pp.Char("ABCDF", asKeyword=True))

        # all single char words
        result = grade.parse_string("B B C A D", parseAll=True)

        print(result)
        expected = ["B", "B", "C", "A", "D"]
        self.assertParseResultsEquals(
            result, expected, msg="issue with Char asKeyword=True"
        )

        # NOT all single char words
        test2 = "B BB C A D"
        result2 = grade.parse_string(test2, parseAll=False)

        print(result2)
        expected2 = ["B"]
        self.assertParseResultsEquals(
            result2, expected2, msg="issue with Char asKeyword=True parsing 2 chars"
        )

    def testCharRe(self):
        expr = pp.Char("ABCDEFG")
        self.assertEqual("[A-G]", expr.reString)

    def testCharsNotIn(self):
        """test CharsNotIn initialized with various arguments"""

        vowels = "AEIOU"
        tst = "bcdfghjklmnpqrstvwxyz"

        # default args
        consonants = pp.CharsNotIn(vowels)
        result = consonants.parse_string(tst, parseAll=True)
        print(result)
        self.assertParseResultsEquals(
            result, [tst], msg="issue with CharsNotIn w/ default args"
        )

        # min = 0
        with self.assertRaises(ValueError, msg="issue with CharsNotIn w/ min=0"):
            consonants = pp.CharsNotIn(vowels, min=0)

        # max > 0
        consonants = pp.CharsNotIn(vowels, max=5)
        result = consonants.parse_string(tst, parseAll=False)
        print(result)
        self.assertParseResultsEquals(
            result, [tst[:5]], msg="issue with CharsNotIn w max > 0"
        )

        # exact > 0
        consonants = pp.CharsNotIn(vowels, exact=10)
        result = consonants.parse_string(tst[:10], parseAll=True)
        print(result)
        self.assertParseResultsEquals(
            result, [tst[:10]], msg="issue with CharsNotIn w/ exact > 0"
        )

        # min > length
        consonants = pp.CharsNotIn(vowels, min=25)
        with self.assertRaisesParseException(msg="issue with CharsNotIn min > tokens"):
            result = consonants.parse_string(tst, parseAll=True)

    def testParseAll(self):
        testExpr = pp.Word("A")

        tests = [
            ("AAAAA", False, True),
            ("AAAAA", True, True),
            ("AAABB", False, True),
            ("AAABB", True, False),
        ]
        for s, parseAllFlag, shouldSucceed in tests:
            try:
                print(f"'{s}' parseAll={parseAllFlag} (shouldSucceed={shouldSucceed})")
                testExpr.parse_string(s, parseAll=parseAllFlag)
                self.assertTrue(
                    shouldSucceed, "successfully parsed when should have failed"
                )
            except ParseException as pe:
                print(pe.explain())
                self.assertFalse(
                    shouldSucceed, "failed to parse when should have succeeded"
                )

        # add test for trailing comments
        testExpr.ignore(pp.cppStyleComment)

        tests = [
            ("AAAAA //blah", False, True),
            ("AAAAA //blah", True, True),
            ("AAABB //blah", False, True),
            ("AAABB //blah", True, False),
        ]
        for s, parseAllFlag, shouldSucceed in tests:
            try:
                print(f"'{s}' parseAll={parseAllFlag} (shouldSucceed={shouldSucceed})")
                testExpr.parse_string(s, parseAll=parseAllFlag)
                self.assertTrue(
                    shouldSucceed, "successfully parsed when should have failed"
                )
            except ParseException as pe:
                print(pe.explain())
                self.assertFalse(
                    shouldSucceed, "failed to parse when should have succeeded"
                )

        # add test with very long expression string
        # testExpr = pp.MatchFirst([pp.Literal(c) for c in pp.printables if c != 'B'])[1, ...]
        anything_but_an_f = pp.OneOrMore(
            pp.MatchFirst([pp.Literal(c) for c in pp.printables if c != "f"])
        )
        testExpr = pp.Word("012") + anything_but_an_f

        tests = [
            ("00aab", False, True),
            ("00aab", True, True),
            ("00aaf", False, True),
            ("00aaf", True, False),
        ]
        for s, parseAllFlag, shouldSucceed in tests:
            try:
                print(f"'{s}' parseAll={parseAllFlag} (shouldSucceed={shouldSucceed})")
                testExpr.parse_string(s, parseAll=parseAllFlag)
                self.assertTrue(
                    shouldSucceed, "successfully parsed when should have failed"
                )
            except ParseException as pe:
                print(pe.explain())
                self.assertFalse(
                    shouldSucceed, "failed to parse when should have succeeded"
                )

    def testGreedyQuotedStrings(self):
        src = """\
           "string1", "strin""g2"
           'string1', 'string2'
           ^string1^, ^string2^
           <string1>, <string2>"""

        testExprs = (
            pp.sglQuotedString,
            pp.dblQuotedString,
            pp.quotedString,
            pp.QuotedString('"', escQuote='""'),
            pp.QuotedString("'", escQuote="''"),
            pp.QuotedString("^"),
            pp.QuotedString("<", endQuoteChar=">"),
        )
        for expr in testExprs:
            strs = pp.DelimitedList(expr).search_string(src)
            print(strs)
            self.assertTrue(
                bool(strs), f"no matches found for test expression '{expr}'"
            )
            for lst in strs:
                self.assertEqual(
                    2, len(lst), f"invalid match found for test expression '{expr}'"
                )

        src = """'ms1',1,0,'2009-12-22','2009-12-22 10:41:22') ON DUPLICATE KEY UPDATE sent_count = sent_count + 1, mtime = '2009-12-22 10:41:22';"""
        tok_sql_quoted_value = pp.QuotedString(
            "'", "\\", "''", True, False
        ) ^ pp.QuotedString('"', "\\", '""', True, False)
        tok_sql_computed_value = pp.Word(pp.nums)
        tok_sql_identifier = pp.Word(pp.alphas)

        val = tok_sql_quoted_value | tok_sql_computed_value | tok_sql_identifier
        vals = pp.DelimitedList(val)
        print(vals.parse_string(src, parseAll=False))
        self.assertEqual(
            5,
            len(vals.parse_string(src, parseAll=False)),
            "error in greedy quote escaping",
        )

    def testQuotedStringEscapedQuotes(self):
        quoted = pp.QuotedString('"', escQuote='""')
        res = quoted.parse_string('"like ""SQL"""', parseAll=True)
        print(res.asList())
        self.assertEqual(['like "SQL"'], res.asList())

        # Issue #263 - handle case when the escQuote is not a repeated character
        quoted = pp.QuotedString("y", escChar=None, escQuote="xy")
        res = quoted.parse_string("yaaay", parseAll=True)
        self.assertEqual(["aaa"], res.asList())
        res = quoted.parse_string("yaaaxyaaay", parseAll=True)
        print(res.asList())
        self.assertEqual(["aaayaaa"], res.asList())

    def testQuotedStringEscapedExtendedChars(self):
        quoted = pp.QuotedString("'")
        self.assertParseAndCheckList(
            quoted,
            "'null: \0 octal: \267 hex: \xb7 unicode: \u00b7'",
            ['null: \x00 octal: · hex: · unicode: ·'],
            "failed to parse embedded numeric escapes",
        )

    def testWordBoundaryExpressions(self):
        ws = pp.WordStart()
        we = pp.WordEnd()
        vowel = pp.one_of(list("AEIOUY"))
        consonant = pp.one_of(list("BCDFGHJKLMNPQRSTVWXZ"))

        leadingVowel = ws + vowel
        trailingVowel = vowel + we
        leadingConsonant = ws + consonant
        trailingConsonant = consonant + we
        internalVowel = ~ws + vowel + ~we

        bnf = leadingVowel | trailingVowel

        tests = """\
        ABC DEF GHI
          JKL MNO PQR
        STU VWX YZ  """.splitlines()
        tests.append("\n".join(tests))

        expectedResult = [
            [["D", "G"], ["A"], ["C", "F"], ["I"], ["E"], ["A", "I"]],
            [["J", "M", "P"], [], ["L", "R"], ["O"], [], ["O"]],
            [["S", "V"], ["Y"], ["X", "Z"], ["U"], [], ["U", "Y"]],
            [
                ["D", "G", "J", "M", "P", "S", "V"],
                ["A", "Y"],
                ["C", "F", "L", "R", "X", "Z"],
                ["I", "O", "U"],
                ["E"],
                ["A", "I", "O", "U", "Y"],
            ],
        ]

        for t, expected in zip(tests, expectedResult):
            print(t)
            results = [
                flatten(e.search_string(t).asList())
                for e in [
                    leadingConsonant,
                    leadingVowel,
                    trailingConsonant,
                    trailingVowel,
                    internalVowel,
                    bnf,
                ]
            ]
            print(results)
            print()
            self.assertEqual(
                expected,
                results,
                f"Failed WordBoundaryTest, expected {expected}, got {results}",
            )

    def testWordBoundaryExpressions2(self):
        from itertools import product

        ws1 = pp.WordStart(pp.alphas)
        ws2 = pp.WordStart(wordChars=pp.alphas)
        ws3 = pp.WordStart(word_chars=pp.alphas)
        we1 = pp.WordEnd(pp.alphas)
        we2 = pp.WordEnd(wordChars=pp.alphas)
        we3 = pp.WordEnd(word_chars=pp.alphas)

        for i, (ws, we) in enumerate(product((ws1, ws2, ws3), (we1, we2, we3))):
            try:
                expr = "(" + ws + pp.Word(pp.alphas) + we + ")"
                expr.parse_string("(abc)", parseAll=True)
            except pp.ParseException as pe:
                self.fail(f"Test {i} failed: {pe}")
            else:
                pass

    def testRequiredEach(self):
        parser = pp.Keyword("bam") & pp.Keyword("boo")
        try:
            res1 = parser.parse_string("bam boo", parseAll=True)
            print(res1.asList())
            res2 = parser.parse_string("boo bam", parseAll=True)
            print(res2.asList())
        except ParseException:
            failed = True
        else:
            failed = False
            self.assertFalse(failed, "invalid logic in Each")

            self.assertEqual(
                set(res1),
                set(res2),
                f"Failed RequiredEachTest, expected {res1.as_list()}"
                f" and {res2.as_list} to contain the same words in any order",
            )

    def testOptionalEachTest1(self):
        for the_input in [
            "Tal Weiss Major",
            "Tal Major",
            "Weiss Major",
            "Major",
            "Major Tal",
            "Major Weiss",
            "Major Tal Weiss",
        ]:
            print(the_input)
            parser1 = (pp.Optional("Tal") + pp.Optional("Weiss")) & pp.Keyword("Major")
            parser2 = pp.Optional(
                pp.Optional("Tal") + pp.Optional("Weiss")
            ) & pp.Keyword("Major")
            parser3 = (pp.Keyword("Tal") | pp.Keyword("Weiss"))[...] & pp.Keyword("Major")

            p1res = parser1.parse_string(the_input, parseAll=True)

            p2res = parser2.parse_string(the_input, parseAll=True)
            self.assertEqual(
                p1res.asList(),
                p2res.asList(),
                f"Each failed to match with nested Optionals, {p1res.as_list()} should match {p2res.as_list()}",
            )

            p3res = parser3.parse_string(the_input, parseAll=True)
            self.assertEqual(
                p1res.asList(),
                p3res.asList(),
                f"Each failed to match with repeated Optionals, {p1res.as_list()} should match {p3res.as_list()}",
            )

    def testOptionalEachTest2(self):
        word = pp.Word(pp.alphanums + "_").set_name("word")
        with_stmt = "with" + pp.OneOrMore(pp.Group(word("key") + "=" + word("value")))(
            "overrides"
        )
        using_stmt = "using" + pp.Regex("id-[0-9a-f]{8}")("id")
        modifiers = pp.Optional(with_stmt("with_stmt")) & pp.Optional(
            using_stmt("using_stmt")
        )

        self.assertEqual("with foo=bar bing=baz using id-deadbeef", modifiers)
        self.assertNotEqual(
            "with foo=bar bing=baz using id-deadbeef using id-feedfeed", modifiers
        )

    def testOptionalEachTest3(self):
        foo = pp.Literal("foo")
        bar = pp.Literal("bar")

        openBrace = pp.Suppress(pp.Literal("{"))
        closeBrace = pp.Suppress(pp.Literal("}"))

        exp = openBrace + (foo[1, ...]("foo") & bar[...]("bar")) + closeBrace

        tests = """\
            {foo}
            {bar foo bar foo bar foo}
            """.splitlines()
        for test in tests:
            test = test.strip()
            if not test:
                continue
            self.assertParseAndCheckList(
                exp,
                test,
                test.strip("{}").split(),
                f"failed to parse Each expression {test!r}",
                verbose=True,
            )

        with self.assertRaisesParseException():
            exp.parse_string("{bar}", parseAll=True)

    def testOptionalEachTest4(self):
        expr = (~ppc.iso8601_date + ppc.integer("id")) & (
            pp.Group(ppc.iso8601_date)("date*")[...]
        )

        success, _ = expr.run_tests(
            """
            1999-12-31 100 2001-01-01
            42
            """
        )
        self.assertTrue(success)

    def testEachWithParseFatalException(self):
        option_expr = pp.Keyword("options") - "(" + ppc.integer + ")"
        step_expr1 = pp.Keyword("step") - "(" + ppc.integer + ")"
        step_expr2 = pp.Keyword("step") - "(" + ppc.integer + "Z" + ")"
        step_expr = step_expr1 ^ step_expr2

        parser = option_expr & step_expr[...]
        tests = [
            (
                "options(100) step(A)",
                "Expected integer, found 'A'  (at char 18), (line:1, col:19)",
            ),
            (
                "step(A) options(100)",
                "Expected integer, found 'A'  (at char 5), (line:1, col:6)",
            ),
            (
                "options(100) step(100A)",
                """Expected 'Z', found 'A'  (at char 21), (line:1, col:22)""",
            ),
            (
                "options(100) step(22) step(100ZA)",
                """Expected ')', found 'A'  (at char 31), (line:1, col:32)""",
            ),
        ]
        test_lookup = dict(tests)

        success, output = parser.run_tests((t[0] for t in tests), failureTests=True)
        for test_str, result in output:
            self.assertEqual(
                test_lookup[test_str],
                str(result),
                f"incorrect exception raised for test string {test_str!r}",
            )

    def testEachWithMultipleMatch(self):
        size = "size" + pp.one_of("S M L XL")
        color = pp.Group(
            "color" + pp.one_of("red orange yellow green blue purple white black brown")
        )
        size.set_name("size_spec")
        color.set_name("color_spec")

        spec0 = size("size") & color[...]("colors")
        spec1 = size("size") & color[1, ...]("colors")

        for spec in (spec0, spec1):
            for test, expected_dict in [
                (
                    "size M color red color yellow",
                    {
                        "colors": [["color", "red"], ["color", "yellow"]],
                        "size": ["size", "M"],
                    },
                ),
                (
                    "color green size M color red color yellow",
                    {
                        "colors": [
                            ["color", "green"],
                            ["color", "red"],
                            ["color", "yellow"],
                        ],
                        "size": ["size", "M"],
                    },
                ),
            ]:
                result = spec.parse_string(test, parseAll=True)
                self.assertParseResultsEquals(result, expected_dict=expected_dict)

    def testSumParseResults(self):
        samplestr1 = "garbage;DOB 10-10-2010;more garbage\nID PARI12345678;more garbage"
        samplestr2 = "garbage;ID PARI12345678;more garbage\nDOB 10-10-2010;more garbage"
        samplestr3 = "garbage;DOB 10-10-2010"
        samplestr4 = "garbage;ID PARI12345678;more garbage- I am cool"

        res1 = "ID:PARI12345678 DOB:10-10-2010 INFO:"
        res2 = "ID:PARI12345678 DOB:10-10-2010 INFO:"
        res3 = "ID: DOB:10-10-2010 INFO:"
        res4 = "ID:PARI12345678 DOB: INFO: I am cool"

        dob_ref = "DOB" + pp.Regex(r"\d{2}-\d{2}-\d{4}")("dob")
        id_ref = "ID" + pp.Word(pp.alphanums, exact=12)("id")
        info_ref = "-" + pp.restOfLine("info")

        person_data = dob_ref | id_ref | info_ref

        tests = (samplestr1, samplestr2, samplestr3, samplestr4)
        results = (res1, res2, res3, res4)
        for test, expected in zip(tests, results):
            person = sum(person_data.search_string(test))
            result = f"ID:{person.id} DOB:{person.dob} INFO:{person.info}"
            print(test)
            print(expected)
            print(result)
            for pd in person_data.search_string(test):
                print(pd.dump())
            print()
            self.assertEqual(
                expected,
                result,
                f"Failed to parse '{test}' correctly, \nexpected '{expected}', got '{result}'",
            )

    def testMarkInputLine(self):
        samplestr1 = "DOB 100-10-2010;more garbage\nID PARI12345678;more garbage"

        dob_ref = "DOB" + pp.Regex(r"\d{2}-\d{2}-\d{4}")("dob")

        try:
            res = dob_ref.parse_string(samplestr1, parseAll=True)
        except ParseException as pe:
            outstr = pe.mark_input_line()
            print(outstr)
            self.assertEqual(
                "DOB >!<100-10-2010;more garbage",
                outstr,
                "did not properly create marked input line",
            )
        else:
            self.fail("test construction failed - should have raised an exception")

    def testLocatedExpr(self):
        #             012345678901234567890123456789012345678901234567890
        samplestr1 = "DOB 10-10-2010;more garbage;ID PARI12345678  ;more garbage"

        id_ref = pp.locatedExpr("ID" + pp.Word(pp.alphanums, exact=12)("id"))

        res = id_ref.search_string(samplestr1)[0][0]
        print(res.dump())
        self.assertEqual(
            "ID PARI12345678",
            samplestr1[res.locn_start : res.locn_end],
            "incorrect location calculation",
        )

    def testLocatedExprUsingLocated(self):
        #             012345678901234567890123456789012345678901234567890
        samplestr1 = "DOB 10-10-2010;more garbage;ID PARI12345678  ;more garbage"

        id_ref = pp.Located("ID" + pp.Word(pp.alphanums, exact=12)("id"))

        res = id_ref.search_string(samplestr1)[0]
        print(res.dump())
        self.assertEqual(
            "ID PARI12345678",
            samplestr1[res.locn_start : res.locn_end],
            "incorrect location calculation",
        )
        self.assertParseResultsEquals(
            res,
            [28, ["ID", "PARI12345678"], 43],
            {"locn_end": 43, "locn_start": 28, "value": {"id": "PARI12345678"}},
        )
        self.assertEqual("PARI12345678", res.value.id)

        # if Located has a results name, handle appropriately
        id_ref = pp.Located("ID" + pp.Word(pp.alphanums, exact=12)("id"))("loc")

        res = id_ref.search_string(samplestr1)[0]
        print(res.dump())
        self.assertEqual(
            "ID PARI12345678",
            samplestr1[res.loc.locn_start : res.loc.locn_end],
            "incorrect location calculation",
        )
        self.assertParseResultsEquals(
            res.loc,
            [28, ["ID", "PARI12345678"], 43],
            {"locn_end": 43, "locn_start": 28, "value": {"id": "PARI12345678"}},
        )
        self.assertEqual("PARI12345678", res.loc.value.id)

        wd = pp.Word(pp.alphas)
        test_string = "ljsdf123lksdjjf123lkkjj1222"
        pp_matches = pp.Located(wd).search_string(test_string)
        re_matches = find_all_re_matches("[a-z]+", test_string)
        for pp_match, re_match in zip(pp_matches, re_matches):
            self.assertParseResultsEquals(
                pp_match, [re_match.start(), [re_match.group(0)], re_match.end()]
            )
            print(pp_match)
            print(re_match)
            print(pp_match.value)

    def testPop(self):
        source = "AAA 123 456 789 234"
        patt = pp.Word(pp.alphas)("name") + pp.Word(pp.nums) * (1,)

        result = patt.parse_string(source, parseAll=True)
        tests = [
            (0, "AAA", ["123", "456", "789", "234"]),
            (None, "234", ["123", "456", "789"]),
            ("name", "AAA", ["123", "456", "789"]),
            (-1, "789", ["123", "456"]),
        ]
        for test in tests:
            idx, val, remaining = test
            if idx is not None:
                ret = result.pop(idx)
            else:
                ret = result.pop()
            print("EXP:", val, remaining)
            print("GOT:", ret, result.asList())
            print(ret, result.asList())
            self.assertEqual(
                val,
                ret,
                f"wrong value returned, got {ret!r}, expected {val!r}",
            )
            self.assertEqual(
                remaining,
                result.asList(),
                f"list is in wrong state after pop, got {result.asList()!r}, expected {remaining!r}",
            )
            print()

        prevlist = result.asList()
        ret = result.pop("name", default="noname")
        print(ret)
        print(result.asList())
        self.assertEqual(
            "noname",
            ret,
            f"default value not successfully returned, got {ret!r}, expected {'noname'!r}",
        )
        self.assertEqual(
            prevlist,
            result.asList(),
            f"list is in wrong state after pop, got {result.asList()!r}, expected {remaining!r}",
        )

    def testPopKwargsErr(self):
        """raise a TypeError in pop by adding invalid named args"""

        source = "AAA 123 456 789 234"
        patt = pp.Word(pp.alphas)("name") + pp.Word(pp.nums) * (1,)
        result = patt.parse_string(source, parseAll=True)
        print(result.dump())

        with self.assertRaises(TypeError):
            result.pop(notDefault="foo")

    def testAddCondition(self):
        numParser = pp.Word(pp.nums)
        numParser.add_parse_action(lambda s, l, t: int(t[0]))
        numParser.add_condition(lambda s, l, t: t[0] % 2)
        numParser.add_condition(lambda s, l, t: t[0] >= 7)

        result = numParser.search_string("1 2 3 4 5 6 7 8 9 10")
        print(result.asList())
        self.assertEqual(
            [[7], [9]], result.asList(), "failed to properly process conditions"
        )

        numParser = pp.Word(pp.nums)
        numParser.add_parse_action(lambda s, l, t: int(t[0]))
        rangeParser = numParser("from_") + pp.Suppress("-") + numParser("to")

        result = rangeParser.search_string("1-4 2-4 4-3 5 6 7 8 9 10")
        print(result.asList())
        self.assertEqual(
            [[1, 4], [2, 4], [4, 3]],
            result.asList(),
            "failed to properly process conditions",
        )

        rangeParser.add_condition(
            lambda t: t.to > t.from_, message="from must be <= to", fatal=False
        )
        result = rangeParser.search_string("1-4 2-4 4-3 5 6 7 8 9 10")
        print(result.asList())
        self.assertEqual(
            [[1, 4], [2, 4]], result.asList(), "failed to properly process conditions"
        )

        rangeParser = numParser("from_") + pp.Suppress("-") + numParser("to")
        rangeParser.add_condition(
            lambda t: t.to > t.from_, message="from must be <= to", fatal=True
        )
        try:
            result = rangeParser.search_string("1-4 2-4 4-3 5 6 7 8 9 10")
            self.fail("failed to interrupt parsing on fatal condition failure")
        except ParseFatalException:
            print("detected fatal condition")

    def testPatientOr(self):
        # Two expressions and a input string which could - syntactically - be matched against
        # both expressions. The "Literal" expression is considered invalid though, so this PE
        # should always detect the "Word" expression.
        def validate(token):
            if token[0] == "def":
                raise pp.ParseException("signalling invalid token")
            return token

        a = pp.Word("de").set_name("Word")  # .set_debug()
        b = pp.Literal("def").set_name("Literal").set_parse_action(validate)  # .set_debug()
        c = pp.Literal("d").set_name("d")  # .set_debug()

        # The "Literal" expressions's ParseAction is not executed directly after syntactically
        # detecting the "Literal" Expression but only after the Or-decision has been made
        # (which is too late)...
        try:
            result = (a ^ b ^ c).parse_string("def", parseAll=False)
            print(result)
            self.assertEqual(
                ["de"],
                result.asList(),
                f"failed to select longest match, chose {result}",
            )
        except ParseException:
            failed = True
        else:
            failed = False

        if failed:
            self.fail(
                "invalid logic in Or, fails on longest match with exception in parse action"
            )

        # from issue #93
        word = pp.Word(pp.alphas).set_name("word")
        word_1 = (
            pp.Word(pp.alphas).set_name("word_1").add_condition(lambda t: len(t[0]) == 1)
        )

        a = word + (word_1 + word ^ word)
        b = word * 3
        c = a ^ b
        c.streamline()
        print(c)
        test_string = "foo bar temp"
        result = c.parse_string(test_string, parseAll=True)
        print(test_string, "->", result.asList())

        self.assertEqual(
            test_string.split(), result.asList(), "failed to match longest choice"
        )

    def testEachWithOptionalWithResultsName(self):
        result = (pp.Optional("foo")("one") & pp.Optional("bar")("two")).parse_string(
            "bar foo", parseAll=True
        )
        print(result.dump())
        self.assertEqual(sorted(["one", "two"]), sorted(result.keys()))

    def testUnicodeExpression(self):
        z = "a" | pp.Literal("\u1111")
        z.streamline()
        try:
            z.parse_string("b", parseAll=True)
        except ParseException as pe:
            self.assertEqual(
                r"""Expected {'a' | 'ᄑ'}""",
                pe.msg,
                f"Invalid error message raised, got {pe.msg!r}",
            )

    def testSetName(self):
        a = pp.one_of("a b c")
        b = pp.one_of("d e f")
        # fmt: off
        arith_expr = pp.infix_notation(
            pp.Word(pp.nums),
            [
<<<<<<< HEAD
                (pp.one_of("* /"), 2, pp.opAssoc.LEFT),
                (pp.one_of("+ -"), 2, pp.opAssoc.LEFT),
=======
                (pp.oneOf("* /").set_name("* | /"), 2, pp.opAssoc.LEFT),
                (pp.oneOf("+ -").set_name("+ | -"), 2, pp.opAssoc.LEFT),
>>>>>>> 4dace945
            ],
        )
        arith_expr2 = pp.infix_notation(
            pp.Word(pp.nums),
            [
                (("?", ":"), 3, pp.opAssoc.LEFT),
            ]
        )
        # fmt: on
        recursive = pp.Forward()
        recursive <<= a + (b + recursive)[...]

        tests = [
            a,
            b,
            (a | b),
            arith_expr,
            arith_expr.expr,
            arith_expr2,
            arith_expr2.expr,
            recursive,
            pp.DelimitedList(pp.Word(pp.nums).set_name("int")),
            pp.counted_array(pp.Word(pp.nums).set_name("int")),
            pp.nested_expr(),
            pp.make_html_tags("Z"),
            (pp.anyOpenTag, pp.anyCloseTag),
            pp.commonHTMLEntity,
            pp.commonHTMLEntity.set_parse_action(pp.replace_html_entity).transform_string(
                "lsdjkf &lt;lsdjkf&gt;&amp;&apos;&quot;&xyzzy;"
            ),
        ]

        expected = map(
            str.strip,
            """\
            a | b | c
            d | e | f
            {a | b | c | d | e | f}
            W:(0-9)_expression
            + | - operations
            W:(0-9)_expression
            ?: operations
            Forward: {a | b | c [{d | e | f : ...}]...}
            int [, int]...
            (len) int...
            nested () expression
            (<Z>, </Z>)
            (<any tag>, </any tag>)
            common HTML entity
            lsdjkf <lsdjkf>&'"&xyzzy;""".splitlines(),
        )

        for t, e in zip(tests, expected):
            tname = str(t)
            print(tname)
            self.assertEqual(
                e,
                tname,
                f"expression name mismatch, expected {e} got {tname}",
            )

    def testTrimArityExceptionMasking(self):
        invalid_message = "<lambda>() missing 1 required positional argument: 't'"
        try:
            pp.Word("a").set_parse_action(lambda t: t[0] + 1).parse_string(
                "aaa", parseAll=True
            )
        except Exception as e:
            exc_msg = str(e)
            self.assertNotEqual(
                exc_msg,
                invalid_message,
                "failed to catch TypeError thrown in _trim_arity",
            )

    def testTrimArityExceptionMaskingTest2(self):
        # construct deep call tree
        def A():
            import traceback

            traceback.print_stack(limit=2)

            invalid_message = "<lambda>() missing 1 required positional argument: 't'"
            try:
                pp.Word("a").set_parse_action(lambda t: t[0] + 1).parse_string(
                    "aaa", parseAll=True
                )
            except Exception as e:
                exc_msg = str(e)
                self.assertNotEqual(
                    exc_msg,
                    invalid_message,
                    "failed to catch TypeError thrown in _trim_arity",
                )

        def B():
            A()

        def C():
            B()

        def D():
            C()

        def E():
            D()

        def F():
            E()

        def G():
            F()

        def H():
            G()

        def J():
            H()

        def K():
            J()

        K()

    def testClearParseActions(self):
        realnum = ppc.real()
        self.assertEqual(
            3.14159,
            realnum.parse_string("3.14159", parseAll=True)[0],
            "failed basic real number parsing",
        )

        # clear parse action that converts to float
        realnum.set_parse_action(None)
        self.assertEqual(
            "3.14159",
            realnum.parse_string("3.14159", parseAll=True)[0],
            "failed clearing parse action",
        )

        # add a new parse action that tests if a '.' is prsent
        realnum.add_parse_action(lambda t: "." in t[0])
        self.assertEqual(
            True,
            realnum.parse_string("3.14159", parseAll=True)[0],
            "failed setting new parse action after clearing parse action",
        )

    def testOneOrMoreStop(self):
        test = "BEGIN aaa bbb ccc END"
        BEGIN, END = map(pp.Keyword, "BEGIN,END".split(","))
        body_word = pp.Word(pp.alphas).set_name("word")
        for ender in (END, "END", pp.CaselessKeyword("END")):
            expr = BEGIN + pp.OneOrMore(body_word, stopOn=ender) + END
            self.assertEqual(
                expr, test, f"Did not successfully stop on ending expression {ender!r}"
            )

            expr = BEGIN + body_word[1, ...].stopOn(ender) + END
            self.assertParseAndCheckList(
                expr,
                test,
                test.split(),
                f"Did not successfully stop on ending expression {ender!r}",
            )

            expr = BEGIN + body_word[1, ...:ender] + END
            self.assertParseAndCheckList(
                expr,
                test,
                test.split(),
                f"Did not successfully stop on ending expression {ender!r}",
            )

            expr = BEGIN + body_word[(1, ...):ender] + END
            self.assertParseAndCheckList(
                expr,
                test,
                test.split(),
                f"Did not successfully stop on ending expression {ender!r}",
            )

        number = pp.Word(pp.nums + ",.()").set_name("number with optional commas")
        parser = pp.OneOrMore(pp.Word(pp.alphanums + "-/."), stopOn=number)(
            "id"
        ).set_parse_action(" ".join) + number("data")
        self.assertParseAndCheckList(
            parser,
            "        XXX Y/123          1,234.567890",
            ["XXX Y/123", "1,234.567890"],
            f"Did not successfully stop on ending expression {number!r}",
            verbose=True,
        )

    def testZeroOrMoreStop(self):
        test = "BEGIN END"
        BEGIN, END = map(pp.Keyword, "BEGIN,END".split(","))
        body_word = pp.Word(pp.alphas).set_name("word")
        for ender in (END, "END", pp.CaselessKeyword("END")):
            expr = BEGIN + pp.ZeroOrMore(body_word, stopOn=ender) + END
            self.assertParseAndCheckList(
                expr,
                test,
                test.split(),
                f"Did not successfully stop on ending expression {ender!r}",
            )

            expr = BEGIN + body_word[...].stopOn(ender) + END
            self.assertParseAndCheckList(
                expr,
                test,
                test.split(),
                f"Did not successfully stop on ending expression {ender!r}",
            )

            expr = BEGIN + body_word[...:ender] + END
            self.assertParseAndCheckList(
                expr,
                test,
                test.split(),
                f"Did not successfully stop on ending expression {ender!r}",
            )

            expr = BEGIN + body_word[:ender] + END
            self.assertParseAndCheckList(
                expr,
                test,
                test.split(),
                f"Did not successfully stop on ending expression {ender!r}",
            )

    def testNestedAsDict(self):
        equals = pp.Literal("=").suppress()
        lbracket = pp.Literal("[").suppress()
        rbracket = pp.Literal("]").suppress()
        lbrace = pp.Literal("{").suppress()
        rbrace = pp.Literal("}").suppress()

        value_dict = pp.Forward()
        value_list = pp.Forward()
        value_string = pp.Word(pp.alphanums + "@. ")

        value = value_list ^ value_dict ^ value_string
        values = pp.Group(pp.DelimitedList(value, ","))
        # ~ values              = DelimitedList(value, ",").set_parse_action(lambda toks: [toks.asList()])

        value_list <<= lbracket + values + rbracket

        identifier = pp.Word(pp.alphanums + "_.")

        assignment = pp.Group(identifier + equals + pp.Optional(value))
        assignments = pp.Dict(pp.DelimitedList(assignment, ";"))
        value_dict <<= lbrace + assignments + rbrace

        response = assignments

        rsp = (
            "username=goat; errors={username=[already taken, too short]}; empty_field="
        )
        result_dict = response.parse_string(rsp, parseAll=True).asDict()
        print(result_dict)
        self.assertEqual(
            "goat",
            result_dict["username"],
            "failed to process string in ParseResults correctly",
        )
        self.assertEqual(
            ["already taken", "too short"],
            result_dict["errors"]["username"],
            "failed to process nested ParseResults correctly",
        )

    def testTraceParseActionDecorator(self):
        @pp.trace_parse_action
        def convert_to_int(t):
            return int(t[0])

        class Z:
            def __call__(self, other):
                return other[0] * 1000

        integer = pp.Word(pp.nums).add_parse_action(convert_to_int)
        integer.add_parse_action(pp.trace_parse_action(lambda t: t[0] * 10))
        integer.add_parse_action(pp.trace_parse_action(Z()))
        integer.parse_string("132", parseAll=True)

    def testTraceParseActionDecorator_with_exception(self):
        @pp.trace_parse_action
        def convert_to_int_raising_type_error(t):
            return int(t[0]) + ".000"

        @pp.trace_parse_action
        def convert_to_int_raising_index_error(t):
            return int(t[1])

        @pp.trace_parse_action
        def convert_to_int_raising_value_error(t):
            a, b = t[0]
            return int(t[1])

        @pp.trace_parse_action
        def convert_to_int_raising_parse_exception(t):
            pp.Word(pp.alphas).parse_string("123")

        for pa, expected_message in (
            (convert_to_int_raising_type_error, "TypeError:"),
            (convert_to_int_raising_index_error, "IndexError:"),
            (convert_to_int_raising_value_error, "ValueError:"),
            (convert_to_int_raising_parse_exception, "ParseException:"),
        ):
            print(f"Using parse action {pa.__name__!r}")
            integer = pp.Word(pp.nums).set_parse_action(pa)
            stderr_capture = StringIO()
            try:
                with contextlib.redirect_stderr(stderr_capture):
                    integer.parse_string("132", parse_all=True)
            except Exception as exc:
                print(f"Exception raised: {type(exc).__name__}: {exc}")
            else:
                print("No exception raised")
            stderr_text = stderr_capture.getvalue()
            print(stderr_text)
            self.assertTrue(
                expected_message in stderr_text,
                f"Expected exception type {expected_message!r} not found in trace_parse_action output",
            )

    def testRunTests(self):
        integer = pp.Word(pp.nums).set_parse_action(lambda t: int(t[0]))
        intrange = integer("start") + "-" + integer("end")
        intrange.add_condition(
            lambda t: t.end > t.start,
            message="invalid range, start must be <= end",
            fatal=True,
        )
        intrange.add_parse_action(lambda t: list(range(t.start, t.end + 1)))

        indices = pp.DelimitedList(intrange | integer)
        indices.add_parse_action(lambda t: sorted(set(t)))

        tests = """\
            # normal data
            1-3,2-4,6,8-10,16

            # lone integer
            11"""
        results = indices.run_tests(tests, printResults=False)[1]

        expectedResults = [[1, 2, 3, 4, 6, 8, 9, 10, 16], [11]]
        for res, expected in zip(results, expectedResults):
            print(res[1].asList())
            print(expected)
            self.assertEqual(expected, res[1].asList(), "failed test: " + str(expected))

        tests = """\
            # invalid range
            1-2, 3-1, 4-6, 7, 12
            """
        success, _ = indices.run_tests(tests, printResults=False, failureTests=True)
        self.assertTrue(success, "failed to raise exception on improper range test")

    def testRunTestsPostParse(self):
        integer = ppc.integer
        fraction = integer("numerator") + "/" + integer("denominator")

        accum = []

        def eval_fraction(test, result):
            accum.append((test, result.asList()))
            return f"eval: {result.numerator / result.denominator}"

        success, _ = fraction.run_tests(
            """\
            1/2
            1/0
        """,
            postParse=eval_fraction,
        )
        self.assertTrue(success, "failed to parse fractions in RunTestsPostParse")

        expected_accum = [("1/2", [1, "/", 2]), ("1/0", [1, "/", 0])]
        self.assertEqual(
            expected_accum, accum, "failed to call postParse method during run_tests"
        )

    def testConvertToDateErr(self):
        """raise a ParseException in convert_to_date with incompatible date str"""

        expr = pp.Word(pp.alphanums + "-")
        expr.add_parse_action(ppc.convert_to_date())

        with self.assertRaisesParseException():
            expr.parse_string("1997-07-error", parseAll=True)

    def testConvertToDatetimeErr(self):
        """raise a ParseException in convert_to_datetime with incompatible datetime str"""

        expr = pp.Word(pp.alphanums + "-")
        expr.add_parse_action(ppc.convert_to_datetime())

        with self.assertRaisesParseException():
            expr.parse_string("1997-07-error", parseAll=True)

    def testCommonExpressions(self):
        import ast

        with self.subTest("MAC address success run_tests"):
            success, _ = ppc.mac_address.run_tests(
                """
                AA:BB:CC:DD:EE:FF
                AA.BB.CC.DD.EE.FF
                AA-BB-CC-DD-EE-FF
                """
            )
            self.assertTrue(success, "error in parsing valid MAC address")

        with self.subTest("MAC address expected failure run_tests"):
            success, _ = ppc.mac_address.run_tests(
                """
                # mixed delimiters
                AA.BB:CC:DD:EE:FF
                """,
                failureTests=True,
            )
            self.assertTrue(success, "error in detecting invalid mac address")

        with self.subTest("IPv4 address success run_tests"):
            success, _ = ppc.ipv4_address.run_tests(
                """
                0.0.0.0
                1.1.1.1
                127.0.0.1
                1.10.100.199
                255.255.255.255
                """
            )
            self.assertTrue(success, "error in parsing valid IPv4 address")

        with self.subTest("IPv4 address expected failure run_tests"):
            success, _ = ppc.ipv4_address.run_tests(
                """
                # out of range value
                256.255.255.255
                """,
                failureTests=True,
            )
            self.assertTrue(success, "error in detecting invalid IPv4 address")

        with self.subTest("IPv6 address success run_tests"):
            success, _ = ppc.ipv6_address.run_tests(
                """
                2001:0db8:85a3:0000:0000:8a2e:0370:7334
                2134::1234:4567:2468:1236:2444:2106
                0:0:0:0:0:0:A00:1
                1080::8:800:200C:417A
                ::A00:1
    
                # loopback address
                ::1
    
                # the null address
                ::
    
                # ipv4 compatibility form
                ::ffff:192.168.0.1
                """
            )
            self.assertTrue(success, "error in parsing valid IPv6 address")

        with self.subTest("IPv6 address expected failure run_tests"):
            success, _ = ppc.ipv6_address.run_tests(
                """
                # too few values
                1080:0:0:0:8:800:200C
    
                # too many ::'s, only 1 allowed
                2134::1234:4567::2444:2106
                """,
                failureTests=True,
            )
            self.assertTrue(success, "error in detecting invalid IPv6 address")

        with self.subTest("ppc.number success run_tests"):
            success, _ = ppc.number.run_tests(
                """
                100
                -100
                +100
                3.14159
                6.02e23
                1e-12
                """
            )
            self.assertTrue(success, "error in parsing valid numerics")

        with self.subTest("ppc.sci_real success run_tests"):
            success, _ = ppc.sci_real.run_tests(
                """
                1e12
                -1e12
                3.14159
                6.02e23
                """
            )
            self.assertTrue(success, "error in parsing valid scientific notation reals")

        # any int or real number, returned as float
        with self.subTest("ppc.fnumber success run_tests"):
            success, _ = ppc.fnumber.run_tests(
                """
                100
                -100
                +100
                3.14159
                6.02e23
                1e-12
                """
            )
            self.assertTrue(success, "error in parsing valid numerics")

        with self.subTest("ppc.ieee_float success run_tests"):
            success, _ = ppc.ieee_float.run_tests(
                """
                100
                3.14159
                6.02e23
                1E-12
                0
                -0
                NaN
                -nan
                inf
                -Infinity
                """
            )
            self.assertTrue(success, "error in parsing valid floating-point literals")

        with self.subTest("ppc.iso8601_date success run_tests"):
            success, results = ppc.iso8601_date.run_tests(
                """
                1997
                1997-07
                1997-07-16
                """
            )
            self.assertTrue(success, "error in parsing valid iso8601_date")
            expected = [
                ("1997", None, None),
                ("1997", "07", None),
                ("1997", "07", "16"),
            ]
            for r, exp in zip(results, expected):
                self.assertEqual(
                    exp,
                    (r[1].year, r[1].month, r[1].day),
                    "failed to parse date into fields",
                )

        with self.subTest("ppc.iso8601_date conversion success run_tests"):
            success, results = (
                ppc.iso8601_date()
                .add_parse_action(ppc.convert_to_date())
                .run_tests(
                    """
                1997-07-16
                """
                )
            )
            self.assertTrue(
                success, "error in parsing valid iso8601_date with parse action"
            )
            self.assertEqual(
                datetime.date(1997, 7, 16),
                results[0][1][0],
                "error in parsing valid iso8601_date with parse action - incorrect value",
            )

        with self.subTest("ppc.iso8601_datetime success run_tests"):
            success, results = ppc.iso8601_datetime.run_tests(
                """
                1997-07-16T19:20+01:00
                1997-07-16T19:20:30+01:00
                1997-07-16T19:20:30.45Z
                1997-07-16 19:20:30.45
                """
            )
            self.assertTrue(success, "error in parsing valid iso8601_datetime")

        with self.subTest("ppc.iso8601_datetime conversion success run_tests"):
            success, results = (
                ppc.iso8601_datetime()
                .add_parse_action(ppc.convert_to_datetime())
                .run_tests(
                    """
                1997-07-16T19:20:30.45
                """
                )
            )

            self.assertTrue(success, "error in parsing valid iso8601_datetime")
            self.assertEqual(
                datetime.datetime(1997, 7, 16, 19, 20, 30, 450000),
                results[0][1][0],
                "error in parsing valid iso8601_datetime - incorrect value",
            )

        with self.subTest("ppc.uuid success run_tests"):
            success, _ = ppc.uuid.run_tests(
                """
                123e4567-e89b-12d3-a456-426655440000
                """
            )
            self.assertTrue(success, "failed to parse valid uuid")

        with self.subTest("ppc.fraction success run_tests"):
            success, _ = ppc.fraction.run_tests(
                """
                1/2
                -15/16
                -3/-4
                """
            )
            self.assertTrue(success, "failed to parse valid fraction")

        with self.subTest("ppc.mixed_integer success run_tests"):
            success, _ = ppc.mixed_integer.run_tests(
                """
                1/2
                -15/16
                -3/-4
                1 1/2
                2 -15/16
                0 -3/-4
                12
                """
            )
            self.assertTrue(success, "failed to parse valid mixed integer")

        with self.subTest("ppc.number success run_tests"):
            success, results = ppc.number.run_tests(
                """
                100
                -3
                1.732
                -3.14159
                6.02e23"""
            )
            self.assertTrue(success, "failed to parse numerics")

            for test, result in results:
                expected = ast.literal_eval(test)
                self.assertEqual(
                    expected,
                    result[0],
                    f"numeric parse failed (wrong value) ({result[0]} should be {expected})",
                )
                self.assertEqual(
                    type(expected),
                    type(result[0]),
                    f"numeric parse failed (wrong type) ({type(result[0])} should be {type(expected)})",
                )

    def testCommonUrl(self):
        url_good_tests = """\
            http://foo.com/blah_blah
            http://foo.com/blah_blah/
            http://foo.com/blah_blah_(wikipedia)
            http://foo.com/blah_blah_(wikipedia)_(again)
            http://www.example.com/wpstyle/?p=364
            https://www.example.com/foo/?bar=baz&inga=42&quux
            http://✪df.ws/123
            http://userid:password@example.com:8080
            http://userid:password@example.com:8080/
            http://userid@example.com
            http://userid@example.com/
            http://userid@example.com:8080
            http://userid@example.com:8080/
            http://userid:password@example.com
            http://userid:password@example.com/
            http://142.42.1.1/
            http://142.42.1.1:8080/
            http://➡.ws/䨹
            http://⌘.ws
            http://⌘.ws/
            http://foo.com/blah_(wikipedia)#cite-1
            http://foo.com/blah_(wikipedia)_blah#cite-1
            http://foo.com/unicode_(✪)_in_parens
            http://foo.com/(something)?after=parens
            http://☺.damowmow.com/
            http://code.google.com/events/#&product=browser
            http://j.mp
            ftp://foo.bar/baz
            http://foo.bar/?q=Test%20URL-encoded%20stuff
            http://مثال.إختبار
            """
        success, report = ppc.url.run_tests(url_good_tests)
        self.assertTrue(success)

        url_bad_tests = """\
            http://
            http://.
            http://..
            http://../
            http://?
            http://??
            http://??/
            http://#
            http://##
            http://##/
            # skip: http://foo.bar?q=Spaces should be encoded
            //
            //a
            ///a
            ///
            http:///a
            foo.com
            rdar://1234
            h://test
            http:// shouldfail.com

            :// should fail
            http://foo.bar/foo(bar)baz quux
            ftps://foo.bar/
            http://-error-.invalid/
            # skip: http://a.b--c.de/
            http://-a.b.co
            http://a.b-.co
            http://0.0.0.0
            http://10.1.1.0
            http://10.1.1.255
            http://224.1.1.1
            http://1.1.1.1.1
            http://123.123.123
            http://3628126748
            http://.www.foo.bar/
            # skip: http://www.foo.bar./
            http://.www.foo.bar./
            http://10.1.1.1
            """
        success, report = ppc.url.run_tests(url_bad_tests, failure_tests=True)
        self.assertTrue(success)

    def testCommonUrlParts(self):
        from urllib.parse import urlparse

        sample_url = "https://bob:secret@www.example.com:8080/path/to/resource?filter=int#book-mark"

        parts = urlparse(sample_url)
        expected = {
            "scheme": parts.scheme,
            "auth": f"{parts.username}:{parts.password}",
            "host": parts.hostname,
            "port": str(parts.port),
            "path": parts.path,
            "query": parts.query,
            "fragment": parts.fragment,
            "url": sample_url,
        }

        self.assertParseAndCheckDict(ppc.url, sample_url, expected, verbose=True)

    def testCommonUrlExprs(self):
        def extract_parts(s, split=" "):
            return [[_.strip(split)] for _ in s.strip(split).split(split)]

        test_string = "http://example.com https://blah.org "
        self.assertParseAndCheckList(
            pp.Group(ppc.url)[...], test_string, extract_parts(test_string)
        )

        test_string = test_string.replace(" ", " , ")
        self.assertParseAndCheckList(
            pp.DelimitedList(pp.Group(ppc.url), allow_trailing_delim=True),
            test_string,
            extract_parts(test_string, " , "),
        )

    def testNumericExpressions(self):
        # disable parse actions that do type conversion so we don't accidentally trigger
        # conversion exceptions when what we want to check is the parsing expression
        real = ppc.real().set_parse_action(None)
        sci_real = ppc.sci_real().set_parse_action(None)
        signed_integer = ppc.signed_integer().set_parse_action(None)

        from itertools import product

        def make_tests():
            leading_sign = ["+", "-", ""]
            leading_digit = ["0", ""]
            dot = [".", ""]
            decimal_digit = ["1", ""]
            e = ["e", "E", ""]
            e_sign = ["+", "-", ""]
            e_int = ["22", ""]
            stray = ["9", ".", ""]

            seen = set()
            seen.add("")
            for parts in product(
                leading_sign,
                stray,
                leading_digit,
                dot,
                decimal_digit,
                stray,
                e,
                e_sign,
                e_int,
                stray,
            ):
                parts_str = "".join(parts).strip()
                if parts_str in seen:
                    continue
                seen.add(parts_str)
                yield parts_str

            print(len(seen) - 1, "tests produced")

        # collect tests into valid/invalid sets, depending on whether they evaluate to valid Python floats or ints
        valid_ints = set()
        valid_reals = set()
        valid_sci_reals = set()
        invalid_ints = set()
        invalid_reals = set()
        invalid_sci_reals = set()

        # check which strings parse as valid floats or ints, and store in related valid or invalid test sets
        for test_str in make_tests():
            if "." in test_str or "e" in test_str.lower():
                try:
                    float(test_str)
                except ValueError:
                    invalid_sci_reals.add(test_str)
                    if "e" not in test_str.lower():
                        invalid_reals.add(test_str)
                else:
                    valid_sci_reals.add(test_str)
                    if "e" not in test_str.lower():
                        valid_reals.add(test_str)

            try:
                int(test_str)
            except ValueError:
                invalid_ints.add(test_str)
            else:
                valid_ints.add(test_str)

        # now try all the test sets against their respective expressions
        all_pass = True
        suppress_results = {"printResults": False}
        for expr, tests, is_fail, fn in zip(
            [real, sci_real, signed_integer] * 2,
            [
                valid_reals,
                valid_sci_reals,
                valid_ints,
                invalid_reals,
                invalid_sci_reals,
                invalid_ints,
            ],
            [False, False, False, True, True, True],
            [float, float, int] * 2,
        ):
            #
            # success, test_results = expr.run_tests(sorted(tests, key=len), failureTests=is_fail, **suppress_results)
            # filter_result_fn = (lambda r: isinstance(r, Exception),
            #                     lambda r: not isinstance(r, Exception))[is_fail]
            # print(expr, ('FAIL', 'PASS')[success], "{}valid tests ({})".format(len(tests),
            #                                                                       'in' if is_fail else ''))
            # if not success:
            #     all_pass = False
            #     for test_string, result in test_results:
            #         if filter_result_fn(result):
            #             try:
            #                 test_value = fn(test_string)
            #             except ValueError as ve:
            #                 test_value = str(ve)
            #             print("{!r}: {} {} {}".format(test_string, result,
            #                                                expr.matches(test_string, parseAll=True), test_value))

            success = True
            for t in tests:
                if expr.matches(t, parseAll=True):
                    if is_fail:
                        print(t, "should fail but did not")
                        success = False
                else:
                    if not is_fail:
                        print(t, "should not fail but did")
                        success = False
            print(
                expr,
                ("FAIL", "PASS")[success],
                f"{'in' if is_fail else ''}valid tests ({len(tests)})",
            )
            all_pass = all_pass and success

        self.assertTrue(all_pass, "failed one or more numeric tests")

    def testTokenMap(self):
        parser = pp.OneOrMore(pp.Word(pp.hexnums)).set_parse_action(pp.token_map(int, 16))
        success, report = parser.run_tests(
            """
            00 11 22 aa FF 0a 0d 1a
            """
        )

        self.assertRunTestResults(
            (success, report),
            [([0, 17, 34, 170, 255, 10, 13, 26], "token_map parse action failed")],
            msg="failed to parse hex integers",
        )

    def testParseFile(self):
        s = """
        123 456 789
        """
        from pathlib import Path

        integer = ppc.integer
        test_parser = integer[1, ...]

        input_file_as_stringio = StringIO(s)
        input_file_as_str = "tests/parsefiletest_input_file.txt"
        input_file_as_path = Path(input_file_as_str)

        expected_list = [int(i) for i in s.split()]

        for input_file in (
            input_file_as_stringio,
            input_file_as_str,
            input_file_as_path,
        ):
            with self.subTest(input_file=input_file):
                print(f"parse_file() called with {type(input_file).__name__}")
                results = test_parser.parse_file(input_file)
                print(results)
                self.assertEqual(expected_list, results.as_list())

    def testHTMLStripper(self):
        sample = """
        <html>
        Here is some sample <i>HTML</i> text.
        </html>
        """
        read_everything = pp.original_text_for(pp.OneOrMore(pp.Word(pp.printables)))
        read_everything.add_parse_action(ppc.strip_html_tags)

        result = read_everything.parse_string(sample, parseAll=True)
        self.assertEqual("Here is some sample HTML text.", result[0].strip())

    def testExprSplitter(self):
        expr = pp.Literal(";") + pp.Empty()
        expr.ignore(pp.quotedString)
        expr.ignore(pp.pythonStyleComment)

        sample = """
        def main():
            this_semi_does_nothing();
            neither_does_this_but_there_are_spaces_afterward();
            a = "a;b"; return a # this is a comment; it has a semicolon!

        def b():
            if False:
                z=1000;b("; in quotes");  c=200;return z
            return ';'

        class Foo(object):
            def bar(self):
                '''a docstring; with a semicolon'''
                a = 10; b = 11; c = 12

                # this comment; has several; semicolons
                if self.spam:
                    x = 12; return x # so; does; this; one
                    x = 15;;; y += x; return y

            def baz(self):
                return self.bar
        """
        expected = [
            ["            this_semi_does_nothing()", ""],
            ["            neither_does_this_but_there_are_spaces_afterward()", ""],
            [
                '            a = "a;b"',
                "return a # this is a comment; it has a semicolon!",
            ],
            ["                z=1000", 'b("; in quotes")', "c=200", "return z"],
            ["            return ';'"],
            ["                '''a docstring; with a semicolon'''"],
            ["                a = 10", "b = 11", "c = 12"],
            ["                # this comment; has several; semicolons"],
            ["                    x = 12", "return x # so; does; this; one"],
            ["                    x = 15", "", "", "y += x", "return y"],
        ]

        exp_iter = iter(expected)
        for line in filter(lambda ll: ";" in ll, sample.splitlines()):
            print(str(list(expr.split(line))) + ",")
            self.assertEqual(
                next(exp_iter), list(expr.split(line)), "invalid split on expression"
            )

        print()

        expected = [
            ["            this_semi_does_nothing()", ";", ""],
            ["            neither_does_this_but_there_are_spaces_afterward()", ";", ""],
            [
                '            a = "a;b"',
                ";",
                "return a # this is a comment; it has a semicolon!",
            ],
            [
                "                z=1000",
                ";",
                'b("; in quotes")',
                ";",
                "c=200",
                ";",
                "return z",
            ],
            ["            return ';'"],
            ["                '''a docstring; with a semicolon'''"],
            ["                a = 10", ";", "b = 11", ";", "c = 12"],
            ["                # this comment; has several; semicolons"],
            ["                    x = 12", ";", "return x # so; does; this; one"],
            [
                "                    x = 15",
                ";",
                "",
                ";",
                "",
                ";",
                "y += x",
                ";",
                "return y",
            ],
        ]
        exp_iter = iter(expected)
        for line in filter(lambda ll: ";" in ll, sample.splitlines()):
            print(str(list(expr.split(line, includeSeparators=True))) + ",")
            self.assertEqual(
                next(exp_iter),
                list(expr.split(line, includeSeparators=True)),
                "invalid split on expression",
            )

        print()

        expected = [
            ["            this_semi_does_nothing()", ""],
            ["            neither_does_this_but_there_are_spaces_afterward()", ""],
            [
                '            a = "a;b"',
                "return a # this is a comment; it has a semicolon!",
            ],
            ["                z=1000", 'b("; in quotes");  c=200;return z'],
            ["                a = 10", "b = 11; c = 12"],
            ["                    x = 12", "return x # so; does; this; one"],
            ["                    x = 15", ";; y += x; return y"],
        ]
        exp_iter = iter(expected)
        for line in sample.splitlines():
            pieces = list(expr.split(line, maxsplit=1))
            print(str(pieces) + ",")
            if len(pieces) == 2:
                exp = next(exp_iter)
                self.assertEqual(
                    exp, pieces, "invalid split on expression with maxSplits=1"
                )
            elif len(pieces) == 1:
                self.assertEqual(
                    0,
                    len(expr.search_string(line)),
                    "invalid split with maxSplits=1 when expr not present",
                )
            else:
                print("\n>>> " + line)
                self.fail("invalid split on expression with maxSplits=1, corner case")

    def testParseFatalException(self):
        with self.assertRaisesParseException(
            exc_type=ParseFatalException, msg="failed to raise ErrorStop exception"
        ):
            expr = "ZZZ" - pp.Word(pp.nums)
            expr.parse_string("ZZZ bad", parseAll=True)

    def testParseFatalException2(self):
        # Fatal exception raised in MatchFirst should not be superseded later non-fatal exceptions
        # addresses Issue #251

        def raise_exception(tokens):
            raise pp.ParseSyntaxException("should raise here")

        test = pp.MatchFirst(
            (
                pp.pyparsing_common.integer + pp.pyparsing_common.identifier
            ).set_parse_action(raise_exception)
            | pp.pyparsing_common.number
        )

        with self.assertRaisesParseException(pp.ParseFatalException):
            test.parse_string("1s", parseAll=True)

    def testParseFatalException3(self):
        # Fatal exception raised in MatchFirst should not be superseded later non-fatal exceptions
        # addresses Issue #251

        test = pp.MatchFirst(
            (pp.pyparsing_common.integer - pp.pyparsing_common.identifier)
            | pp.pyparsing_common.integer
        )

        with self.assertRaisesParseException(pp.ParseFatalException):
            test.parse_string("1", parseAll=True)

    def testInlineLiteralsUsing(self):
        wd = pp.Word(pp.alphas)

        pp.ParserElement.inline_literals_using(pp.Suppress)
        result = (wd + "," + wd + pp.one_of("! . ?")).parse_string(
            "Hello, World!", parseAll=True
        )
        self.assertEqual(3, len(result), "inline_literals_using(Suppress) failed!")

        pp.ParserElement.inline_literals_using(pp.Literal)
        result = (wd + "," + wd + pp.one_of("! . ?")).parse_string(
            "Hello, World!", parseAll=True
        )
        self.assertEqual(4, len(result), "inline_literals_using(Literal) failed!")

        pp.ParserElement.inline_literals_using(pp.CaselessKeyword)
        self.assertParseAndCheckList(
            "SELECT" + wd + "FROM" + wd,
            "select color from colors",
            expected_list=["SELECT", "color", "FROM", "colors"],
            msg="inline_literals_using(CaselessKeyword) failed!",
            verbose=True,
        )

        pp.ParserElement.inline_literals_using(pp.CaselessLiteral)
        self.assertParseAndCheckList(
            "SELECT" + wd + "FROM" + wd,
            "select color from colors",
            expected_list=["SELECT", "color", "FROM", "colors"],
            msg="inline_literals_using(CaselessLiteral) failed!",
            verbose=True,
        )

        integer = pp.Word(pp.nums)
        pp.ParserElement.inline_literals_using(pp.Literal)
        date_str = integer("year") + "/" + integer("month") + "/" + integer("day")
        self.assertParseAndCheckList(
            date_str,
            "1999/12/31",
            expected_list=["1999", "/", "12", "/", "31"],
            msg="inline_literals_using(example 1) failed!",
            verbose=True,
        )

        # change to Suppress
        pp.ParserElement.inline_literals_using(pp.Suppress)
        date_str = integer("year") + "/" + integer("month") + "/" + integer("day")

        self.assertParseAndCheckList(
            date_str,
            "1999/12/31",
            expected_list=["1999", "12", "31"],
            msg="inline_literals_using(example 2) failed!",
            verbose=True,
        )

    def testCloseMatch(self):
        searchseq = pp.CloseMatch("ATCATCGAATGGA", 2)

        _, results = searchseq.run_tests(
            """
            ATCATCGAATGGA
            XTCATCGAATGGX
            ATCATCGAAXGGA
            ATCAXXGAATGGA
            ATCAXXGAATGXA
            ATCAXXGAATGG
            """
        )
        expected = ([], [0, 12], [9], [4, 5], None, None)

        for r, exp in zip(results, expected):
            if exp is not None:
                self.assertEqual(
                    exp,
                    r[1].mismatches,
                    f"fail CloseMatch between {searchseq.match_string!r} and {r[0]!r}",
                )
            print(
                r[0],
                (
                    f"exc: {r[1]}"
                    if exp is None and isinstance(r[1], Exception)
                    else ("no match", "match")[r[1].mismatches == exp]
                ),
            )

    def testCloseMatchCaseless(self):
        searchseq = pp.CloseMatch("ATCATCGAATGGA", 2, caseless=True)

        _, results = searchseq.run_tests(
            """
            atcatcgaatgga
            xtcatcgaatggx
            atcatcgaaxgga
            atcaxxgaatgga
            atcaxxgaatgxa
            atcaxxgaatgg
            """
        )
        expected = ([], [0, 12], [9], [4, 5], None, None)

        for r, exp in zip(results, expected):
            if exp is not None:
                self.assertEqual(
                    exp,
                    r[1].mismatches,
                    f"fail CaselessCloseMatch between {searchseq.match_string!r} and {r[0]!r}",
                )
            print(
                r[0],
                (
                    f"exc: {r[1]}"
                    if exp is None and isinstance(r[1], Exception)
                    else ("no match", "match")[r[1].mismatches == exp]
                ),
            )

    def testDefaultKeywordChars(self):
        with self.assertRaisesParseException(
            msg="failed to fail matching keyword using updated keyword chars"
        ):
            pp.Keyword("start").parse_string("start1000", parseAll=True)

        try:
            pp.Keyword("start", identChars=pp.alphas).parse_string(
                "start1000", parseAll=False
            )
        except pp.ParseException:
            self.fail("failed to match keyword using updated keyword chars")

        with ppt.reset_pyparsing_context():
            pp.Keyword.set_default_keyword_chars(pp.alphas)
            try:
                pp.Keyword("start").parse_string("start1000", parseAll=False)
            except pp.ParseException:
                self.fail("failed to match keyword using updated keyword chars")

        with self.assertRaisesParseException(
            msg="failed to fail matching keyword using updated keyword chars"
        ):
            pp.CaselessKeyword("START").parse_string("start1000", parseAll=False)

        try:
            pp.CaselessKeyword("START", identChars=pp.alphas).parse_string(
                "start1000", parseAll=False
            )
        except pp.ParseException:
            self.fail("failed to match keyword using updated keyword chars")

        with ppt.reset_pyparsing_context():
            pp.Keyword.set_default_keyword_chars(pp.alphas)
            try:
                pp.CaselessKeyword("START").parse_string("start1000", parseAll=False)
            except pp.ParseException:
                self.assertTrue(
                    False, "failed to match keyword using updated keyword chars"
                )

    def testKeywordCopyIdentChars(self):
        a_keyword = pp.Keyword("start", identChars="_")
        b_keyword = a_keyword.copy()
        self.assertEqual(a_keyword.identChars, b_keyword.identChars)

    def testCopyLiteralAttrs(self):
        lit = pp.Literal("foo").leave_whitespace()
        lit2 = lit.copy()
        self.assertFalse(lit2.skipWhitespace)
        lit3 = lit2.ignore_whitespace().copy()
        self.assertTrue(lit3.skipWhitespace)

    def testLiteralVsKeyword(self):
        integer = ppc.integer
        literal_expr = integer + pp.Literal("start") + integer
        keyword_expr = integer + pp.Keyword("start") + integer
        caseless_keyword_expr = integer + pp.CaselessKeyword("START") + integer
        word_keyword_expr = (
            integer + pp.Word(pp.alphas, asKeyword=True).set_name("word") + integer
        )

        print()
        test_string = "1 start 2"
        print(test_string)
        print(literal_expr, literal_expr.parse_string(test_string, parseAll=True))
        print(keyword_expr, keyword_expr.parse_string(test_string, parseAll=True))
        print(
            caseless_keyword_expr,
            caseless_keyword_expr.parse_string(test_string, parseAll=True),
        )
        print(
            word_keyword_expr, word_keyword_expr.parse_string(test_string, parseAll=True)
        )
        print()

        test_string = "3 start4"
        print(test_string)
        print(literal_expr, literal_expr.parse_string(test_string, parseAll=True))
        with self.assertRaisesParseException(
            msg="failed to fail matching keyword using updated keyword chars"
        ):
            print(keyword_expr.parse_string(test_string, parseAll=True))

        with self.assertRaisesParseException(
            msg="failed to fail matching keyword using updated keyword chars"
        ):
            print(caseless_keyword_expr.parse_string(test_string, parseAll=True))

        with self.assertRaisesParseException(
            msg="failed to fail matching keyword using updated keyword chars"
        ):
            print(word_keyword_expr.parse_string(test_string, parseAll=True))
        print()

        test_string = "5start 6"
        print(test_string)
        print(literal_expr.parse_string(test_string, parseAll=True))
        with self.assertRaisesParseException(
            msg="failed to fail matching keyword using updated keyword chars"
        ):
            print(keyword_expr.parse_string(test_string, parseAll=True))

        with self.assertRaisesParseException(
            msg="failed to fail matching keyword using updated keyword chars"
        ):
            print(caseless_keyword_expr.parse_string(test_string, parseAll=True))

        with self.assertRaisesParseException(
            msg="failed to fail matching keyword using updated keyword chars"
        ):
            print(word_keyword_expr.parse_string(test_string, parseAll=True))

    def testCol(self):
        test = "*\n* \n*   ALF\n*\n"
        initials = [c for i, c in enumerate(test) if pp.col(i, test) == 1]
        print(initials)
        self.assertTrue(
            len(initials) == 4 and all(c == "*" for c in initials), "fail col test"
        )

    def testLiteralException(self):
        for cls in (
            pp.Literal,
            pp.CaselessLiteral,
            pp.Keyword,
            pp.CaselessKeyword,
            pp.Word,
            pp.Regex,
        ):
            expr = cls("xyz")  # .set_name('{}_expr'.format(cls.__name__.lower()))

            try:
                expr.parse_string(" ", parseAll=True)
            except Exception as e:
                print(cls.__name__, str(e))
                self.assertTrue(
                    isinstance(e, pp.ParseBaseException),
                    f"class {cls.__name__} raised wrong exception type {type(e).__name__}",
                )

    def testParseActionIndexErrorException(self):
        """
        Tests raising an IndexError in a parse action
        """
        import traceback

        number = pp.Word(pp.nums)

        def number_action():
            raise IndexError  # this is the important line!

        number.add_parse_action(number_action)
        symbol = pp.Word("abcd", max=1)
        expr = pp.Group(number) ^ symbol

        try:
            expr.parse_string("1 + 2", parseAll=True)
        except IndexError as ie:
            pass
        except Exception as e:
            traceback.print_exc()
            self.fail(f"Expected IndexError not raised, raised {type(e).__name__}: {e}")
        else:
            self.fail("Expected IndexError not raised")

    # tests Issue #22
    def testParseActionNesting(self):
        vals = pp.OneOrMore(ppc.integer)("int_values")

        def add_total(tokens):
            tokens["total"] = sum(tokens)
            return tokens

        vals.add_parse_action(add_total)
        results = vals.parse_string("244 23 13 2343", parseAll=True)
        print(results.dump())
        self.assertParseResultsEquals(
            results,
            expected_dict={"int_values": [244, 23, 13, 2343], "total": 2623},
            msg="noop parse action changed ParseResults structure",
        )

        name = pp.Word(pp.alphas)("name")
        score = pp.Word(pp.nums + ".")("score")
        nameScore = pp.Group(name + score)
        line1 = nameScore("Rider")

        result1 = line1.parse_string("Mauney 46.5", parseAll=True)

        print("### before parse action is added ###")
        print("result1.dump():\n" + result1.dump() + "\n")
        before_pa_dict = result1.asDict()

        line1.set_parse_action(lambda t: t)

        result1 = line1.parse_string("Mauney 46.5", parseAll=True)
        after_pa_dict = result1.asDict()

        print("### after parse action was added ###")
        print("result1.dump():\n" + result1.dump() + "\n")
        self.assertEqual(
            before_pa_dict,
            after_pa_dict,
            "noop parse action changed ParseResults structure",
        )

    def testParseActionWithDelimitedList(self):
        class AnnotatedToken:
            def __init__(self, kind, elements):
                self.kind = kind
                self.elements = elements

            def __str__(self):
                return f"AnnotatedToken({self.kind!r}, {self.elements!r})"

            def __eq__(self, other):
                return (
                    type(self) == type(other)
                    and self.kind == other.kind
                    and self.elements == other.elements
                )

            __repr__ = __str__

        def annotate(name):
            def _(t):
                return AnnotatedToken(name, t.asList())

            return _

        identifier = pp.Word(pp.srange("[a-z0-9]"))
        numeral = pp.Word(pp.nums)

        named_number_value = pp.Suppress("(") + numeral + pp.Suppress(")")
        named_number = identifier + named_number_value

        named_number_list = (
            pp.Suppress("{")
            + pp.Group(pp.Optional(pp.DelimitedList(named_number)))
            + pp.Suppress("}")
        )

        # repro but in #345 - DelimitedList silently changes contents of named_number
        named_number_value.set_parse_action(annotate("val"))

        test_string = "{ x1(1), x2(2) }"
        expected = [
            ["x1", AnnotatedToken("val", ["1"]), "x2", AnnotatedToken("val", ["2"])]
        ]

        self.assertParseAndCheckList(named_number_list, test_string, expected)

    def testParseActionRunsInNotAny(self):
        # see Issue #482
        data = """ [gog1] [G1] [gog2] [gog3] [gog4] [G2] [gog5] [G3] [gog6] """

        poi_type = pp.Word(pp.alphas).set_results_name("type")
        poi = pp.Suppress("[") + poi_type + pp.Char(pp.nums) + pp.Suppress("]")

        def cnd_is_type(val):
            return lambda toks: toks.type == val

        poi_gog = poi("gog").add_condition(cnd_is_type("gog"))
        poi_g = poi("g").add_condition(cnd_is_type("G"))

        pattern = poi_gog + ~poi_g

        matches = pattern.search_string(data).as_list()
        self.assertEqual(
            [["gog", "2"], ["gog", "3"], ["gog", "6"]],
            matches,
            "failed testing parse actions being run inside a NotAny",
        )

    def testParseResultsNameBelowUngroupedName(self):
        rule_num = pp.Regex("[0-9]+")("LIT_NUM*")
        list_num = pp.Group(
            pp.Literal("[")("START_LIST")
            + pp.DelimitedList(rule_num)("LIST_VALUES")
            + pp.Literal("]")("END_LIST")
        )("LIST")

        test_string = "[ 1,2,3,4,5,6 ]"
        success, _ = list_num.run_tests(test_string)
        self.assertTrue(success)

        U = list_num.parse_string(test_string, parseAll=True)
        self.assertTrue(
            "LIT_NUM" not in U.LIST.LIST_VALUES,
            "results name retained as sub in ungrouped named result",
        )

    def testParseResultsNamesInGroupWithDict(self):
        key = ppc.identifier()
        value = ppc.integer()
        lat = ppc.real()
        long = ppc.real()
        EQ = pp.Suppress("=")

        data = (
            lat("lat")
            + long("long")
            + pp.Dict(pp.OneOrMore(pp.Group(key + EQ + value)))
        )
        site = pp.QuotedString('"')("name") + pp.Group(data)("data")

        test_string = '"Golden Gate Bridge" 37.819722 -122.478611 height=746 span=4200'
        success, _ = site.run_tests(test_string)
        self.assertTrue(success)

        a, aEnd = pp.make_html_tags("a")
        attrs = a.parse_string("<a href='blah'>", parseAll=True)
        print(attrs.dump())
        self.assertParseResultsEquals(
            attrs,
            expected_dict={
                "startA": {"href": "blah", "tag": "a", "empty": False},
                "href": "blah",
                "tag": "a",
                "empty": False,
            },
        )

    def testMakeXMLTags(self):
        """test helper function make_xml_tags in simple use case"""

        body, bodyEnd = pp.make_xml_tags("body")
        tst = "<body>Hello</body>"
        expr = body + pp.Word(pp.alphas)("contents") + bodyEnd
        result = expr.parse_string(tst, parseAll=True)
        print(result.dump())
        self.assertParseResultsEquals(
            result, ["body", False, "Hello", "</body>"], msg="issue using make_xml_tags"
        )

    def testFollowedBy(self):
        expr = pp.Word(pp.alphas)("item") + pp.FollowedBy(ppc.integer("qty"))
        result = expr.parse_string("balloon 99", parseAll=False)
        print(result.dump())
        self.assertTrue("qty" in result, "failed to capture results name in FollowedBy")
        self.assertEqual(
            {"item": "balloon", "qty": 99},
            result.asDict(),
            "invalid results name structure from FollowedBy",
        )

    def testSetBreak(self):
        """
        Test behavior of ParserElement.set_break(), to invoke the debugger before parsing that element is attempted.

        Temporarily monkeypatches sys.breakpointhook().
        """
        was_called = False

        def mock_set_trace(*args, **kwargs):
            nonlocal was_called
            was_called = True

        wd = pp.Word(pp.alphas)
        wd.set_break()

        print("Before parsing with set_break:", was_called)

        with ppt.reset_pyparsing_context():
            sys.breakpointhook = mock_set_trace
            wd.parse_string("ABC", parseAll=True)

        print("After parsing with set_break:", was_called)
        sys.breakpointhook = sys.__breakpointhook__
        self.assertTrue(was_called, "set_trace wasn't called by set_break")

    def testUnicodeTests(self):
        import unicodedata

        ppu = pp.pyparsing_unicode

        unicode_version = unicodedata.unidata_version
        print(f"Unicode version {unicode_version}")

        # verify ranges are converted to sets properly
        for unicode_property, expected_length in [
            ("alphas", 48965),
            ("alphanums", 49430),
            ("identchars", 49013),
            ("identbodychars", 50729),
            ("printables", 65484),
        ]:
            charset = getattr(ppu.BMP, unicode_property)
            charset_len = len(charset)

            # this subtest is sensitive to the Unicode version used in the current
            # python version
            if unicode_version == "14.0.0":
                with self.subTest(unicode_property=unicode_property, msg="verify len"):
                    print(f"ppu.BMP.{unicode_property:14}: {charset_len:6d}")
                    self.assertEqual(
                        charset_len,
                        expected_length,
                        f"incorrect number of ppu.BMP.{unicode_property},"
                        f" found {charset_len} expected {expected_length}",
                    )

            with self.subTest(unicode_property=unicode_property, msg="verify unique"):
                char_counts = collections.Counter(charset)
                self.assertTrue(
                    all(count == 1 for count in char_counts.values()),
                    f"duplicate items found in ppu.BMP.{unicode_property}:"
                    f" {[(ord(c), c) for c, count in char_counts.items() if count > 1]}",
                )

        # verify proper merging of ranges by addition
        kanji_printables = ppu.Japanese.Kanji.printables
        katakana_printables = ppu.Japanese.Katakana.printables
        hiragana_printables = ppu.Japanese.Hiragana.printables
        japanese_printables = ppu.Japanese.printables
        with self.subTest(msg="verify constructing ranges by merging types"):
            self.assertEqual(
                set(kanji_printables + katakana_printables + hiragana_printables),
                set(japanese_printables),
                "failed to construct ranges by merging Japanese types",
            )

        # verify proper merging of ranges using multiple inheritance
        cjk_printables = ppu.CJK.printables
        chinese_printables = ppu.Chinese.printables
        korean_printables = ppu.Korean.printables
        with self.subTest(
            msg="verify merging ranges by using multiple inheritance generates unique list of characters"
        ):
            char_counts = collections.Counter(cjk_printables)
            self.assertTrue(
                all(count == 1 for count in char_counts.values()),
                "duplicate items found in ppu.CJK.printables:"
                f" {[(ord(c), c) for c, count in char_counts.items() if count > 1]}",
            )

        with self.subTest(
            msg="verify merging ranges by using multiple inheritance generates sorted list of characters"
        ):
            self.assertEqual(
                list(cjk_printables),
                sorted(cjk_printables),
                "CJK printables are not sorted",
            )

        with self.subTest(
            msg="verify summing chars is equivalent to merging ranges by using multiple inheritance (CJK)"
        ):
            print(
                len(set(chinese_printables + korean_printables + japanese_printables)),
                len(cjk_printables),
            )

            self.assertEqual(
                set(chinese_printables + korean_printables + japanese_printables),
                set(cjk_printables),
                "failed to construct ranges by merging Chinese, Japanese and Korean",
            )

    def testUnicodeTests2(self):
        ppu = pp.unicode

        alphas = ppu.Greek.alphas
        greet = pp.Word(alphas) + "," + pp.Word(alphas) + "!"

        # input string
        hello = "Καλημέρα, κόσμε!"
        result = greet.parse_string(hello, parseAll=True)
        print(result)
        self.assertParseResultsEquals(
            result,
            expected_list=["Καλημέρα", ",", "κόσμε", "!"],
            msg="Failed to parse Greek 'Hello, World!' using "
            "pyparsing_unicode.Greek.alphas",
        )

        # define a custom unicode range using multiple inheritance
        class Turkish_set(ppu.Latin1, ppu.LatinA):
            pass

        for attrname in "printables alphas nums identchars identbodychars".split():
            with self.subTest(
                "verify unicode_set composed using MI", attrname=attrname
            ):
                latin1_value = getattr(ppu.Latin1, attrname)
                latinA_value = getattr(ppu.LatinA, attrname)
                turkish_value = getattr(Turkish_set, attrname)
                self.assertEqual(
                    set(latin1_value + latinA_value),
                    set(turkish_value),
                    f"failed to construct ranges by merging Latin1 and LatinA ({attrname})",
                )

        with self.subTest("Test using new Turkish_set for parsing"):
            key = pp.Word(Turkish_set.alphas)
            value = ppc.integer | pp.Word(Turkish_set.alphas, Turkish_set.alphanums)
            EQ = pp.Suppress("=")
            key_value = key + EQ + value

            sample = """\
                şehir=İzmir
                ülke=Türkiye
                nüfus=4279677"""
            result = pp.Dict(pp.OneOrMore(pp.Group(key_value))).parse_string(
                sample, parseAll=True
            )

            print(result.dump())
            self.assertParseResultsEquals(
                result,
                expected_dict={"şehir": "İzmir", "ülke": "Türkiye", "nüfus": 4279677},
                msg="Failed to parse Turkish key-value pairs",
            )

        # Basic Multilingual Plane only contains chars up to 65535
        def filter_16_bit(s):
            return "".join(c for c in s if ord(c) < 2**16)

        with self.subTest():
            bmp_printables = ppu.BMP.printables
            sample = (
                "".join(
                    random.choice(filter_16_bit(unicode_set.printables))
                    for unicode_set in (
                        ppu.Japanese,
                        Turkish_set,
                        ppu.Greek,
                        ppu.Hebrew,
                        ppu.Devanagari,
                        ppu.Hangul,
                        ppu.Latin1,
                        ppu.Chinese,
                        ppu.Cyrillic,
                        ppu.Arabic,
                        ppu.Thai,
                    )
                    for _ in range(8)
                )
                + "\N{REPLACEMENT CHARACTER}"
            )
            print(sample)
            self.assertParseAndCheckList(pp.Word(bmp_printables), sample, [sample])

    def testUnicodeSetNameEquivalence(self):
        ppu = pp.unicode

        for ascii_name, unicode_name in [
            ("Arabic", "العربية"),
            ("Chinese", "中文"),
            ("Cyrillic", "кириллица"),
            ("Greek", "Ελληνικά"),
            ("Hebrew", "עִברִית"),
            ("Japanese", "日本語"),
            ("Korean", "한국어"),
            ("Thai", "ไทย"),
            ("Devanagari", "देवनागरी"),
        ]:
            with self.subTest(ascii_name=ascii_name, unicode_name=unicode_name):
                self.assertTrue(
                    eval(f"ppu.{ascii_name} is ppu.{unicode_name}", {}, locals())
                )

    # Make sure example in indentedBlock docstring actually works!
    def testIndentedBlockExample(self):
        data = dedent(
            """
        def A(z):
          A1
          B = 100
          G = A2
          A2
          A3
        B
        def BB(a,b,c):
          BB1
          def BBA():
            bba1
            bba2
            bba3
        C
        D
        def spam(x,y):
             def eggs(z):
                 pass
        """
        )

        indentStack = [1]
        stmt = pp.Forward()

        identifier = pp.Word(pp.alphas, pp.alphanums)
        funcDecl = (
            "def"
            + identifier
            + pp.Group("(" + pp.Optional(pp.DelimitedList(identifier)) + ")")
            + ":"
        )
        func_body = pp.indentedBlock(stmt, indentStack)
        funcDef = pp.Group(funcDecl + func_body)

        rvalue = pp.Forward()
        funcCall = pp.Group(
            identifier + "(" + pp.Optional(pp.DelimitedList(rvalue)) + ")"
        )
        rvalue << (funcCall | identifier | pp.Word(pp.nums))
        assignment = pp.Group(identifier + "=" + rvalue)
        stmt <<= funcDef | assignment | identifier

        module_body = pp.OneOrMore(stmt)

        self.assertParseAndCheckList(
            module_body,
            data,
            [
                [
                    "def",
                    "A",
                    ["(", "z", ")"],
                    ":",
                    [["A1"], [["B", "=", "100"]], [["G", "=", "A2"]], ["A2"], ["A3"]],
                ],
                "B",
                [
                    "def",
                    "BB",
                    ["(", "a", "b", "c", ")"],
                    ":",
                    [
                        ["BB1"],
                        [
                            [
                                "def",
                                "BBA",
                                ["(", ")"],
                                ":",
                                [["bba1"], ["bba2"], ["bba3"]],
                            ]
                        ],
                    ],
                ],
                "C",
                "D",
                [
                    "def",
                    "spam",
                    ["(", "x", "y", ")"],
                    ":",
                    [[["def", "eggs", ["(", "z", ")"], ":", [["pass"]]]]],
                ],
            ],
            "Failed indentedBlock example",
            verbose=True,
        )

    def testIndentedBlock(self):
        # parse pseudo-yaml indented text

        EQ = pp.Suppress("=")
        stack = [1]
        key = ppc.identifier
        value = pp.Forward()
        key_value = key + EQ + value
        compound_value = pp.Dict(pp.ungroup(pp.indentedBlock(key_value, stack)))
        value <<= ppc.integer | pp.QuotedString("'") | compound_value
        parser = pp.Dict(pp.OneOrMore(pp.Group(key_value)))

        text = """
            a = 100
            b = 101
            c =
                c1 = 200
                c2 =
                    c21 = 999
                c3 = 'A horse, a horse, my kingdom for a horse'
            d = 505
        """
        text = dedent(text)
        print(text)

        result = parser.parse_string(text, parseAll=True)
        print(result.dump())
        self.assertEqual(100, result.a, "invalid indented block result")
        self.assertEqual(200, result.c.c1, "invalid indented block result")
        self.assertEqual(999, result.c.c2.c21, "invalid indented block result")

    # exercise indentedBlock with example posted in issue #87
    def testIndentedBlockTest2(self):
        indent_stack = [1]

        key = pp.Word(pp.alphas, pp.alphanums) + pp.Suppress(":")
        stmt = pp.Forward()

        suite = pp.indentedBlock(stmt, indent_stack)
        body = key + suite

        pattern = (
            pp.Word(pp.alphas)
            + pp.Suppress("(")
            + pp.Word(pp.alphas)
            + pp.Suppress(")")
        )
        stmt <<= pattern

        def key_parse_action(toks):
            print(f"Parsing '{toks[0]}'...")

        key.set_parse_action(key_parse_action)
        header = pp.Suppress("[") + pp.Literal("test") + pp.Suppress("]")
        content = header - pp.OneOrMore(pp.indentedBlock(body, indent_stack, False))

        contents = pp.Forward()
        suites = pp.indentedBlock(content, indent_stack)

        extra = pp.Literal("extra") + pp.Suppress(":") - suites
        contents <<= content | extra

        parser = pp.OneOrMore(contents)

        sample = dedent(
            """
        extra:
            [test]
            one0:
                two (three)
            four0:
                five (seven)
        extra:
            [test]
            one1:
                two (three)
            four1:
                five (seven)
        """
        )

        success, _ = parser.run_tests([sample])
        self.assertTrue(success, "Failed indentedBlock test for issue #87")

        sample2 = dedent(
            """
        extra:
            [test]
            one:
                two (three)
            four:
                five (seven)
        extra:
            [test]
            one:
                two (three)
            four:
                five (seven)

            [test]
            one:
                two (three)
            four:
                five (seven)

            [test]
            eight:
                nine (ten)
            eleven:
                twelve (thirteen)

            fourteen:
                fifteen (sixteen)
            seventeen:
                eighteen (nineteen)
        """
        )

        del indent_stack[1:]
        success, _ = parser.run_tests([sample2])
        self.assertTrue(success, "Failed indentedBlock multi-block test for issue #87")

    def testIndentedBlockScan(self):
        def get_parser():
            """
            A valid statement is the word "block:", followed by an indent, followed by the letter A only, or another block
            """
            stack = [1]
            block = pp.Forward()
            body = pp.indentedBlock(
                pp.Literal("A") ^ block, indentStack=stack, indent=True
            )
            block <<= pp.Literal("block:") + body
            return block

        # This input string is a perfect match for the parser, so a single match is found
        p1 = get_parser()
        r1 = list(
            p1.scan_string(
                dedent(
                    """\
        block:
            A
        """
                )
            )
        )
        self.assertEqual(1, len(r1))

        # This input string is a perfect match for the parser, except for the letter B instead of A, so this will fail (and should)
        p2 = get_parser()
        r2 = list(
            p2.scan_string(
                dedent(
                    """\
        block:
            B
        """
                )
            )
        )
        self.assertEqual(0, len(r2))

        # This input string contains both string A and string B, and it finds one match (as it should)
        p3 = get_parser()
        r3 = list(
            p3.scan_string(
                dedent(
                    """\
        block:
            A
        block:
            B
        """
                )
            )
        )
        self.assertEqual(1, len(r3))

        # This input string contains both string A and string B, but in a different order.
        p4 = get_parser()
        r4 = list(
            p4.scan_string(
                dedent(
                    """\
        block:
            B
        block:
            A
        """
                )
            )
        )
        self.assertEqual(1, len(r4))

        # This is the same as case 3, but with nesting
        p5 = get_parser()
        r5 = list(
            p5.scan_string(
                dedent(
                    """\
        block:
            block:
                A
        block:
            block:
                B
        """
                )
            )
        )
        self.assertEqual(1, len(r5))

        # This is the same as case 4, but with nesting
        p6 = get_parser()
        r6 = list(
            p6.scan_string(
                dedent(
                    """\
        block:
            block:
                B
        block:
            block:
                A
        """
                )
            )
        )
        self.assertEqual(1, len(r6))

    def testIndentedBlockClass(self):
        data = """\
            A
                100
                101

                102
            B
                200
                201

            C
                300

        """

        integer = ppc.integer
        group = pp.Group(pp.Char(pp.alphas) + pp.IndentedBlock(integer))

        group[...].parse_string(data, parseAll=True).pprint()

        self.assertParseAndCheckList(
            group[...], data, [["A", [100, 101, 102]], ["B", [200, 201]], ["C", [300]]]
        )

    def testIndentedBlockClass2(self):
        datas = [
            """\
             A
                100
             B
                200
             201
            """,
            """\
             A
                100
             B
                200
               201
            """,
            """\
             A
                100
             B
                200
                  201
            """,
        ]
        integer = ppc.integer
        group = pp.Group(
            pp.Char(pp.alphas) + pp.IndentedBlock(integer, recursive=False)
        )

        for data in datas:
            print()
            print(ppt.with_line_numbers(data))

            print(group[...].parse_string(data).as_list())
            self.assertParseAndCheckList(
                group[...] + integer.suppress(),
                data,
                [["A", [100]], ["B", [200]]],
                verbose=False,
            )

    def testIndentedBlockClassWithRecursion(self):
        data = """\

            A
                100
                101

                102
            B
                b
                    200
                    201

            C
                300

        """

        integer = ppc.integer
        group = pp.Forward()
        group <<= pp.Group(pp.Char(pp.alphas) + pp.IndentedBlock(integer | group))

        print("using search_string")
        print(group.search_string(data))
        # print(sum(group.search_string(data)).dump())

        self.assertParseAndCheckList(
            group[...],
            data,
            [["A", [100, 101, 102]], ["B", [["b", [200, 201]]]], ["C", [300]]],
        )

        print("using parse_string")
        print(group[...].parse_string(data, parseAll=True).dump())

        dotted_int = pp.DelimitedList(
            pp.Word(pp.nums), ".", allow_trailing_delim=True, combine=True
        )
        indented_expr = pp.IndentedBlock(dotted_int, recursive=True, grouped=True)
        # indented_expr = pp.Forward()
        # indented_expr <<= pp.IndentedBlock(dotted_int + indented_expr))
        good_data = """\
            1.
                1.1
                    1.1.1
                    1.1.2
            2."""
        bad_data1 = """\
            1.
                1.1
                    1.1.1
                 1.2
            2."""
        bad_data2 = """\
            1.
                1.1
                    1.1.1
               1.2
            2."""
        print("test good indentation")
        print(pp.pyparsing_test.with_line_numbers(good_data))
        print(indented_expr.parse_string(good_data, parseAll=True).as_list())
        print()

        print("test bad indentation")
        print(pp.pyparsing_test.with_line_numbers(bad_data1))
        with self.assertRaisesParseException(
            msg="Failed to raise exception with bad indentation 1"
        ):
            indented_expr.parse_string(bad_data1, parseAll=True)

        print(pp.pyparsing_test.with_line_numbers(bad_data2))
        with self.assertRaisesParseException(
            msg="Failed to raise exception with bad indentation 2"
        ):
            indented_expr.parse_string(bad_data2, parseAll=True)

    def testInvalidDiagSetting(self):
        with self.assertRaises(
            ValueError,
            msg="failed to raise exception when setting non-existent __diag__",
        ):
            pp.__diag__.enable("xyzzy")

        with self.assertWarns(
            UserWarning, msg="failed to warn disabling 'collect_all_And_tokens"
        ):
            pp.__compat__.disable("collect_all_And_tokens")

    def testParseResultsWithNameMatchFirst(self):
        expr_a = pp.Literal("not") + pp.Literal("the") + pp.Literal("bird")
        expr_b = pp.Literal("the") + pp.Literal("bird")
        expr = (expr_a | expr_b)("rexp")

        success, report = expr.run_tests(
            """\
            not the bird
            the bird
        """
        )
        results = [rpt[1] for rpt in report]
        self.assertParseResultsEquals(
            results[0], ["not", "the", "bird"], {"rexp": ["not", "the", "bird"]}
        )
        self.assertParseResultsEquals(
            results[1], ["the", "bird"], {"rexp": ["the", "bird"]}
        )

        # test compatibility mode, no longer restoring pre-2.3.1 behavior
        with ppt.reset_pyparsing_context():
            pp.__compat__.collect_all_And_tokens = False
            pp.enable_diag(pp.Diagnostics.warn_multiple_tokens_in_named_alternation)
            expr_a = pp.Literal("not") + pp.Literal("the") + pp.Literal("bird")
            expr_b = pp.Literal("the") + pp.Literal("bird")
            with self.assertWarns(
                UserWarning, msg="failed to warn of And within alternation"
            ):
                expr = (expr_a | expr_b)("rexp")

            with self.assertDoesNotWarn(
                UserWarning,
                msg="warned when And within alternation warning was suppressed",
            ):
                expr = (expr_a | expr_b).suppress_warning(
                    pp.Diagnostics.warn_multiple_tokens_in_named_alternation
                )("rexp")

            success, report = expr.run_tests(
                """
                not the bird
                the bird
            """
            )
            results = [rpt[1] for rpt in report]
            self.assertParseResultsEquals(
                results[0], ["not", "the", "bird"], {"rexp": ["not", "the", "bird"]}
            )
            self.assertParseResultsEquals(
                results[1], ["the", "bird"], {"rexp": ["the", "bird"]}
            )

    def testParseResultsWithNameOr(self):
        expr_a = pp.Literal("not") + pp.Literal("the") + pp.Literal("bird")
        expr_b = pp.Literal("the") + pp.Literal("bird")
        expr = (expr_a ^ expr_b)("rexp")
        success, _ = expr.run_tests(
            """\
            not the bird
            the bird
        """
        )
        self.assertTrue(success)

        result = expr.parse_string("not the bird", parseAll=True)
        self.assertParseResultsEquals(
            result, ["not", "the", "bird"], {"rexp": ["not", "the", "bird"]}
        )
        result = expr.parse_string("the bird", parseAll=True)
        self.assertParseResultsEquals(
            result, ["the", "bird"], {"rexp": ["the", "bird"]}
        )

        expr = (expr_a | expr_b)("rexp")
        success, _ = expr.run_tests(
            """\
            not the bird
            the bird
        """
        )
        self.assertTrue(success)

        result = expr.parse_string("not the bird", parseAll=True)
        self.assertParseResultsEquals(
            result, ["not", "the", "bird"], {"rexp": ["not", "the", "bird"]}
        )
        result = expr.parse_string("the bird", parseAll=True)
        self.assertParseResultsEquals(
            result, ["the", "bird"], {"rexp": ["the", "bird"]}
        )

        # test compatibility mode, no longer restoring pre-2.3.1 behavior
        with ppt.reset_pyparsing_context():
            pp.__compat__.collect_all_And_tokens = False
            pp.enable_diag(pp.Diagnostics.warn_multiple_tokens_in_named_alternation)
            expr_a = pp.Literal("not") + pp.Literal("the") + pp.Literal("bird")
            expr_b = pp.Literal("the") + pp.Literal("bird")

            with self.assertWarns(
                UserWarning, msg="failed to warn of And within alternation"
            ):
                expr = (expr_a ^ expr_b)("rexp")

            with self.assertDoesNotWarn(
                UserWarning,
                msg="warned when And within alternation warning was suppressed",
            ):
                expr = (expr_a ^ expr_b).suppress_warning(
                    pp.Diagnostics.warn_multiple_tokens_in_named_alternation
                )("rexp")

            success, _ = expr.run_tests(
                """\
                not the bird
                the bird
            """
            )
            self.assertTrue(success)
            self.assertEqual(
                "not the bird".split(),
                list(expr.parse_string("not the bird", parseAll=True)["rexp"]),
            )
            self.assertEqual(
                "the bird".split(),
                list(expr.parse_string("the bird", parseAll=True)["rexp"]),
            )

    def testEmptyDictDoesNotRaiseException(self):
        key = pp.Word(pp.alphas)
        value = pp.Word(pp.nums)
        EQ = pp.Suppress("=")
        key_value_dict = pp.dict_of(key, EQ + value)

        print(
            key_value_dict.parse_string(
                """\
            a = 10
            b = 20
            """,
                parseAll=True,
            ).dump()
        )

        try:
            print(key_value_dict.parse_string("", parseAll=True).dump())
        except pp.ParseException as pe:
            print(pp.ParseException.explain(pe))
        else:
            self.fail("failed to raise exception when matching empty string")

    def testExplainException(self):
        expr = pp.Word(pp.nums).set_name("int") + pp.Word(pp.alphas).set_name("word")
        try:
            expr.parse_string("123 355", parseAll=True)
        except pp.ParseException as pe:
            print(pe.explain(depth=0))

        expr = pp.Word(pp.nums).set_name("int") - pp.Word(pp.alphas).set_name("word")
        try:
            expr.parse_string("123 355 (test using ErrorStop)", parseAll=True)
        except pp.ParseSyntaxException as pe:
            print(pe.explain())

        integer = pp.Word(pp.nums).set_name("int").add_parse_action(lambda t: int(t[0]))
        expr = integer + integer

        def divide_args(t):
            integer.parse_string("A", parseAll=True)
            return t[0] / t[1]

        expr.add_parse_action(divide_args)
        try:
            expr.parse_string("123 0", parseAll=True)
        except pp.ParseException as pe:
            print(pe.explain())
        except Exception as exc:
            print(pp.ParseBaseException.explain_exception(exc))
            raise

    def testExplainExceptionWithMemoizationCheck(self):
        if pp.ParserElement._left_recursion_enabled or pp.ParserElement._packratEnabled:
            print("test does local memoization enable/disable during test")
            return

        pp.ParserElement.disable_memoization()

        integer = pp.Word(pp.nums).set_name("int").add_parse_action(lambda t: int(t[0]))
        expr = integer + integer

        def divide_args(t):
            integer.parse_string("A", parseAll=True)
            return t[0] / t[1]

        expr.add_parse_action(divide_args)
        for memo_kind, enable_memo in [
            ("Packrat", pp.ParserElement.enable_packrat),
            ("Left Recursion", pp.ParserElement.enable_left_recursion),
        ]:
            enable_memo(force=True)
            print("Explain for", memo_kind)

            try:
                expr.parse_string("123 0", parseAll=True)
            except pp.ParseException as pe:
                print(pe.explain())
            except Exception as exc:
                print(pp.ParseBaseException.explain_exception(exc))
                raise

        # make sure we leave the state compatible with everything
        pp.ParserElement.disable_memoization()

    def testCaselessKeywordVsKeywordCaseless(self):
        frule = pp.Keyword("t", caseless=True) + pp.Keyword("yes", caseless=True)
        crule = pp.CaselessKeyword("t") + pp.CaselessKeyword("yes")

        flist = frule.search_string("not yes").asList()
        print(flist)
        clist = crule.search_string("not yes").asList()
        print(clist)
        self.assertEqual(
            flist,
            clist,
            "CaselessKeyword not working the same as Keyword(caseless=True)",
        )

    def testOneOf(self):
        expr = pp.one_of("a b abb")
        assert expr.pattern == "abb|a|b"

        expr = pp.one_of("a abb b abb")
        assert expr.pattern == "abb|a|b"

        expr = pp.one_of("a abb abbb b abb")
        assert expr.pattern == "abbb|abb|a|b"

        expr = pp.one_of("a abbb abb b abb")
        assert expr.pattern == "abbb|abb|a|b"

        # make sure regex-unsafe characters are properly escaped
        expr = pp.oneOf("a+ b* c? () +a *b ?c")
        assert expr.pattern == r"a\+|b\*|c\?|\(\)|\+a|\*b|\?c"

    def testOneOfKeywords(self):
        literal_expr = pp.one_of("a b c")
        success, _ = literal_expr[...].run_tests(
            """
            # literal one_of tests
            a b c
            a a a
            abc
        """
        )
        self.assertTrue(success, "failed literal one_of matching")

        keyword_expr = pp.one_of("a b c", asKeyword=True)
        success, _ = keyword_expr[...].run_tests(
            """
            # keyword one_of tests
            a b c
            a a a
        """
        )
        self.assertTrue(success, "failed keyword one_of matching")

        success, _ = keyword_expr[...].run_tests(
            """
            # keyword one_of failure tests
            abc
        """,
            failureTests=True,
        )
        self.assertTrue(success, "failed keyword one_of failure tests")

    def testWarnUngroupedNamedTokens(self):
        """
        - warn_ungrouped_named_tokens_in_collection - flag to enable warnings when a results
          name is defined on a containing expression with ungrouped subexpressions that also
          have results names (default=True)
        """
        with self.assertDoesNotWarn(
            msg=f"raised {pp.Diagnostics.warn_ungrouped_named_tokens_in_collection} warning when not enabled"
        ):
            COMMA = pp.Suppress(",").set_name("comma")
            coord = ppc.integer("x") + COMMA + ppc.integer("y")
            path = coord[...].set_results_name("path")

        with ppt.reset_pyparsing_context():
            pp.enable_diag(pp.Diagnostics.warn_ungrouped_named_tokens_in_collection)

            COMMA = pp.Suppress(",").set_name("comma")
            coord = ppc.integer("x") + COMMA + ppc.integer("y")

            # this should emit a warning
            with self.assertWarns(
                UserWarning,
                msg="failed to warn with named repetition of"
                " ungrouped named expressions",
            ):
                path = coord[...].set_results_name("path")

            with self.assertDoesNotWarn(
                UserWarning,
                msg="warned when named repetition of"
                " ungrouped named expressions warning was suppressed",
            ):
                path = (
                    coord[...]
                    .suppress_warning(
                        pp.Diagnostics.warn_ungrouped_named_tokens_in_collection
                    )
                    .set_results_name("path")
                )

    def testDontWarnUngroupedNamedTokensIfWarningSuppressed(self):
        with ppt.reset_pyparsing_context():
            pp.enable_diag(pp.Diagnostics.warn_ungrouped_named_tokens_in_collection)

            with self.assertDoesNotWarn(
                msg=f"raised {pp.Diagnostics.warn_ungrouped_named_tokens_in_collection}"
                f" warning when warn on ungrouped named tokens was suppressed (original_text_for)"
            ):
                pp.original_text_for(pp.Word("ABC")[...])("words")

    def testWarnNameSetOnEmptyForward(self):
        """
        - warn_name_set_on_empty_Forward - flag to enable warnings when a Forward is defined
          with a results name, but has no contents defined (default=False)
        """

        with self.assertDoesNotWarn(
            msg=f"raised {pp.Diagnostics.warn_name_set_on_empty_Forward} warning when not enabled"
        ):
            base = pp.Forward()("z")

        with ppt.reset_pyparsing_context():
            pp.enable_diag(pp.Diagnostics.warn_name_set_on_empty_Forward)

            base = pp.Forward()

            with self.assertWarns(
                UserWarning,
                msg="failed to warn when naming an empty Forward expression",
            ):
                base("x")

            with self.assertDoesNotWarn(
                UserWarning,
                msg="warned when naming an empty Forward expression warning was suppressed",
            ):
                base.suppress_warning(pp.Diagnostics.warn_name_set_on_empty_Forward)(
                    "x"
                )

    def testWarnParsingEmptyForward(self):
        """
        - warn_on_parse_using_empty_Forward - flag to enable warnings when a Forward
          has no contents defined (default=False)
        """

        with self.assertDoesNotWarn(
            msg=f"raised {pp.Diagnostics.warn_on_parse_using_empty_Forward} warning when not enabled"
        ):
            base = pp.Forward()
            try:
                print(base.parse_string("x", parse_all=True))
            except ParseException as pe:
                pass

        with ppt.reset_pyparsing_context():
            pp.enable_diag(pp.Diagnostics.warn_on_parse_using_empty_Forward)

            base = pp.Forward()

            with self.assertWarns(
                UserWarning,
                msg="failed to warn when parsing using an empty Forward expression",
            ):
                try:
                    print(base.parse_string("x", parse_all=True))
                except ParseException as pe:
                    pass

            with self.assertDoesNotWarn(
                UserWarning,
                msg="warned when parsing using an empty Forward expression warning was suppressed",
            ):
                base.suppress_warning(pp.Diagnostics.warn_on_parse_using_empty_Forward)
                try:
                    print(base.parse_string("x", parse_all=True))
                except ParseException as pe:
                    pass

    def testWarnIncorrectAssignmentToForward(self):
        """
        - warn_on_parse_using_empty_Forward - flag to enable warnings when a Forward
          has no contents defined (default=False)
        """
        if PYPY_ENV:
            print("warn_on_assignment_to_Forward not supported on PyPy")
            return

        def a_method():
            base = pp.Forward()
            base = pp.Word(pp.alphas)[...] | "(" + base + ")"

        with self.assertDoesNotWarn(
            msg=f"raised {pp.Diagnostics.warn_on_assignment_to_Forward} warning when not enabled"
        ):
            a_method()

        with ppt.reset_pyparsing_context():
            pp.enable_diag(pp.Diagnostics.warn_on_assignment_to_Forward)

            with self.assertWarns(
                UserWarning,
                msg="failed to warn when using '=' to assign expression to a Forward",
            ):
                a_method()

            def a_method():
                base = pp.Forward().suppress_warning(
                    pp.Diagnostics.warn_on_assignment_to_Forward
                )
                base = pp.Word(pp.alphas)[...] | "(" + base + ")"

            with self.assertDoesNotWarn(
                UserWarning,
                msg="warned when using '=' to assign expression to a Forward warning was suppressed",
            ):
                a_method()

    def testWarnOnMultipleStringArgsToOneOf(self):
        """
        - warn_on_multiple_string_args_to_oneof - flag to enable warnings when one_of is
          incorrectly called with multiple str arguments (default=True)
        """
        with self.assertDoesNotWarn(
            msg=f"raised {pp.Diagnostics.warn_on_multiple_string_args_to_oneof} warning when not enabled"
        ):
            a = pp.one_of("A", "B")

        with ppt.reset_pyparsing_context():
            pp.enable_diag(pp.Diagnostics.warn_on_multiple_string_args_to_oneof)

            with self.assertWarns(
                UserWarning,
                msg="failed to warn when incorrectly calling one_of(string, string)",
            ):
                a = pp.one_of("A", "B")

    def testAutonameElements(self):
        with ppt.reset_pyparsing_context():
            pp.enable_diag(pp.Diagnostics.enable_debug_on_named_expressions)

            a = pp.Literal("a")
            b = pp.Literal("b").set_name("bbb")
            z = pp.Literal("z")
            leading_a = a + pp.FollowedBy(z | a | b)

            grammar = (z | leading_a | b)[...] + "a"

            self.assertFalse(a.debug)
            self.assertFalse(a.customName)
            pp.autoname_elements()
            self.assertTrue(a.debug)
            self.assertEqual("a", a.name)
            self.assertEqual("bbb", b.name)

    def testDelimitedListName(self):
        bool_constant = pp.Literal("True") | "true" | "False" | "false"
        bool_list = pp.DelimitedList(bool_constant)
        print(bool_list)
        self.assertEqual(
            "{'True' | 'true' | 'False' | 'false'} [, {'True' | 'true' | 'False' | 'false'}]...",
            str(bool_list),
        )

        bool_constant.set_name("bool")
        print(bool_constant)
        print(bool_constant.streamline())
        bool_list2 = pp.DelimitedList(bool_constant)
        print(bool_constant)
        print(bool_constant.streamline())
        print(bool_list2)
        with self.subTest():
            self.assertEqual("bool [, bool]...", str(bool_list2))

        with self.subTest():
            street_address = pp.common.integer.set_name("integer") + pp.Word(pp.alphas)[
                1, ...
            ].set_name("street_name")
            self.assertEqual(
                "{integer street_name} [, {integer street_name}]...",
                str(pp.DelimitedList(street_address)),
            )

        with self.subTest():
            operand = pp.Char(pp.alphas).set_name("var")
            math = pp.infix_notation(
                operand,
                [
                    (pp.one_of("+ -"), 2, pp.opAssoc.LEFT),
                ],
            )
            self.assertEqual(
                "var_expression [, var_expression]...",
                str(pp.DelimitedList(math)),
            )

    def testDelimitedListOfStrLiterals(self):
        expr = pp.DelimitedList("ABC")
        print(str(expr))
        source = "ABC, ABC,ABC"
        self.assertParseAndCheckList(
            expr, source, [s.strip() for s in source.split(",")]
        )

    def testDelimitedListMinMax(self):
        source = "ABC, ABC,ABC"
        with self.assertRaises(ValueError, msg="min must be greater than 0"):
            pp.DelimitedList("ABC", min=0)
        with self.assertRaises(
            ValueError, msg="max must be greater than, or equal to min"
        ):
            pp.DelimitedList("ABC", min=1, max=0)
        with self.assertRaises(pp.ParseException):
            pp.DelimitedList("ABC", min=4).parse_string(source)

        source_expr_pairs = [
            ("ABC,  ABC", pp.DelimitedList("ABC", max=2)),
            (source, pp.DelimitedList("ABC", min=2, max=4)),
        ]
        for source, expr in source_expr_pairs:
            print(str(expr))
            self.assertParseAndCheckList(
                expr, source, [s.strip() for s in source.split(",")]
            )

    def testDelimitedListParseActions1(self):
        # from issue #408
        keyword = pp.Keyword("foobar")
        untyped_identifier = ~keyword + pp.Word(pp.alphas)
        dotted_vars = pp.DelimitedList(untyped_identifier, delim=".")
        lvalue = pp.Opt(dotted_vars)

        # uncomment this line to see the problem
        stmt = pp.DelimitedList(pp.Opt(dotted_vars))
        # stmt = DelimitedList(dotted_vars)
        # stmt = pp.Opt(dotted_vars)

        def parse_identifier(toks):
            print("YAY!", toks)

        untyped_identifier.set_parse_action(parse_identifier)

        save_stdout = StringIO()
        with contextlib.redirect_stdout(save_stdout):
            dotted_vars.parse_string("B.C")

        self.assertEqual(
            dedent(
                """\
                YAY! ['B']
                YAY! ['C']
                """
            ),
            save_stdout.getvalue(),
        )

    def testDelimitedListParseActions2(self):
        # from issue #408
        keyword = pp.Keyword("foobar")
        untyped_identifier = ~keyword + pp.Word(pp.alphas)
        dotted_vars = pp.DelimitedList(untyped_identifier, delim=".")
        lvalue = pp.Opt(dotted_vars)

        # uncomment this line to see the problem
        # stmt = DelimitedList(Opt(dotted_vars))
        stmt = pp.DelimitedList(dotted_vars)
        # stmt = pp.Opt(dotted_vars)

        def parse_identifier(toks):
            print("YAY!", toks)

        untyped_identifier.set_parse_action(parse_identifier)

        save_stdout = StringIO()
        with contextlib.redirect_stdout(save_stdout):
            dotted_vars.parse_string("B.C")

        self.assertEqual(
            dedent(
                """\
                YAY! ['B']
                YAY! ['C']
                """
            ),
            save_stdout.getvalue(),
        )

    def testDelimitedListParseActions3(self):
        # from issue #408
        keyword = pp.Keyword("foobar")
        untyped_identifier = ~keyword + pp.Word(pp.alphas)
        dotted_vars = pp.DelimitedList(untyped_identifier, delim=".")
        lvalue = pp.Opt(dotted_vars)

        # uncomment this line to see the problem
        # stmt = DelimitedList(Opt(dotted_vars))
        # stmt = DelimitedList(dotted_vars)
        stmt = pp.Opt(dotted_vars)

        def parse_identifier(toks):
            print("YAY!", toks)

        untyped_identifier.set_parse_action(parse_identifier)

        save_stdout = StringIO()
        with contextlib.redirect_stdout(save_stdout):
            dotted_vars.parse_string("B.C")

        self.assertEqual(
            dedent(
                """\
                YAY! ['B']
                YAY! ['C']
                """
            ),
            save_stdout.getvalue(),
        )

    def testTagElements(self):
        end_punc = (
            ("." + pp.Tag("mood", "normal"))
            | ("!" + pp.Tag("mood", "excited"))
            | ("?" + pp.Tag("mood", "curious"))
        )
        greeting = "Hello" + pp.Word(pp.alphas) + end_punc[1, ...]

        for ending, expected_mood in [
            (".", "normal"),
            ("!", "excited"),
            ("?", "curious"),
            ("!!", "excited"),
            ("!?", "curious"),
        ]:
            self.assertParseAndCheckDict(
                greeting, f"Hello World{ending}", {"mood": expected_mood}
            )

    def testEnableDebugOnNamedExpressions(self):
        """
        - enable_debug_on_named_expressions - flag to auto-enable debug on all subsequent
          calls to ParserElement.set_name() (default=False)
        """
        with ppt.reset_pyparsing_context():
            test_stdout = StringIO()

            with resetting(sys, "stdout", "stderr"):
                sys.stdout = test_stdout
                sys.stderr = test_stdout

                pp.enable_diag(pp.Diagnostics.enable_debug_on_named_expressions)
                integer = pp.Word(pp.nums).set_name("integer")

                integer[...].parse_string("1 2 3", parseAll=True)

            expected_debug_output = dedent(
                """\
                Match integer at loc 0(1,1)
                  1 2 3
                  ^
                Matched integer -> ['1']
                Match integer at loc 2(1,3)
                  1 2 3
                    ^
                Matched integer -> ['2']
                Match integer at loc 4(1,5)
                  1 2 3
                      ^
                Matched integer -> ['3']
                Match integer at loc 5(1,6)
                  1 2 3
                       ^
                Match integer failed, ParseException raised: Expected integer, found end of text  (at char 5), (line:1, col:6)
                """
            )
            output = test_stdout.getvalue()
            print(output)
            self.assertEqual(
                expected_debug_output,
                output,
                "failed to auto-enable debug on named expressions "
                "using enable_debug_on_named_expressions",
            )

    def testEnableDebugOnExpressionWithParseAction(self):
        test_stdout = StringIO()
        with resetting(sys, "stdout", "stderr"):
            sys.stdout = test_stdout
            sys.stderr = test_stdout

            parser = (ppc.integer().set_debug() | pp.Word(pp.alphanums).set_debug())[...]
            parser.set_debug()
            parser.parse_string("123 A100", parseAll=True)

            # now turn off debug - should only get output for components, not overall parser
            print()
            parser.set_debug(False)
            parser.parse_string("123 A100", parseAll=True)

        expected_debug_output = dedent(
            """\
            Match [{integer | W:(0-9A-Za-z)}]... at loc 0(1,1)
              123 A100
              ^
            Match integer at loc 0(1,1)
              123 A100
              ^
            Matched integer -> [123]
            Match integer at loc 4(1,5)
              123 A100
                  ^
            Match integer failed, ParseException raised: Expected integer, found 'A100'  (at char 4), (line:1, col:5)
            Match W:(0-9A-Za-z) at loc 4(1,5)
              123 A100
                  ^
            Matched W:(0-9A-Za-z) -> ['A100']
            Match integer at loc 8(1,9)
              123 A100
                      ^
            Match integer failed, ParseException raised: Expected integer, found end of text  (at char 8), (line:1, col:9)
            Match W:(0-9A-Za-z) at loc 8(1,9)
              123 A100
                      ^
            Match W:(0-9A-Za-z) failed, ParseException raised: Expected W:(0-9A-Za-z), found end of text  (at char 8), (line:1, col:9)
            Matched [{integer | W:(0-9A-Za-z)}]... -> [123, 'A100']
            
            Match integer at loc 0(1,1)
              123 A100
              ^
            Matched integer -> [123]
            Match integer at loc 4(1,5)
              123 A100
                  ^
            Match integer failed, ParseException raised: Expected integer, found 'A100'  (at char 4), (line:1, col:5)
            Match W:(0-9A-Za-z) at loc 4(1,5)
              123 A100
                  ^
            Matched W:(0-9A-Za-z) -> ['A100']
            Match integer at loc 8(1,9)
              123 A100
                      ^
            Match integer failed, ParseException raised: Expected integer, found end of text  (at char 8), (line:1, col:9)
            Match W:(0-9A-Za-z) at loc 8(1,9)
              123 A100
                      ^
            Match W:(0-9A-Za-z) failed, ParseException raised: Expected W:(0-9A-Za-z), found end of text  (at char 8), (line:1, col:9)
            """
        )
        output = test_stdout.getvalue()
        print(output)
        self.assertEqual(
            expected_debug_output,
            output,
            "invalid debug output when using parse action",
        )

    def testEnableDebugWithCachedExpressionsMarkedWithAsterisk(self):
        a = pp.Literal("a").set_name("A").set_debug()
        b = pp.Literal("b").set_name("B").set_debug()
        z = pp.Literal("z").set_name("Z").set_debug()
        leading_a = a + pp.FollowedBy(z | a | b)
        leading_a.set_name("leading_a").set_debug()

        grammar = (z | leading_a | b)[...] + "a"

        # parse test string and capture debug output
        test_stdout = StringIO()
        with resetting(sys, "stdout", "stderr"):
            sys.stdout = test_stdout
            sys.stderr = test_stdout
            grammar.parse_string("aba", parseAll=True)

        expected_debug_output = dedent(
            """\
            Match Z at loc 0(1,1)
              aba
              ^
            Match Z failed, ParseException raised: Expected Z, found 'aba'  (at char 0), (line:1, col:1)
            Match leading_a at loc 0(1,1)
              aba
              ^
            Match A at loc 0(1,1)
              aba
              ^
            Matched A -> ['a']
            Match Z at loc 1(1,2)
              aba
               ^
            Match Z failed, ParseException raised: Expected Z, found 'ba'  (at char 1), (line:1, col:2)
            Match A at loc 1(1,2)
              aba
               ^
            Match A failed, ParseException raised: Expected A, found 'ba'  (at char 1), (line:1, col:2)
            Match B at loc 1(1,2)
              aba
               ^
            Matched B -> ['b']
            Matched leading_a -> ['a']
            *Match Z at loc 1(1,2)
              aba
               ^
            *Match Z failed, ParseException raised: Expected Z, found 'ba'  (at char 1), (line:1, col:2)
            Match leading_a at loc 1(1,2)
              aba
               ^
            Match A at loc 1(1,2)
              aba
               ^
            Match A failed, ParseException raised: Expected A, found 'ba'  (at char 1), (line:1, col:2)
            Match leading_a failed, ParseException raised: Expected A, found 'ba'  (at char 1), (line:1, col:2)
            *Match B at loc 1(1,2)
              aba
               ^
            *Matched B -> ['b']
            Match Z at loc 2(1,3)
              aba
                ^
            Match Z failed, ParseException raised: Expected Z, found 'a'  (at char 2), (line:1, col:3)
            Match leading_a at loc 2(1,3)
              aba
                ^
            Match A at loc 2(1,3)
              aba
                ^
            Matched A -> ['a']
            Match Z at loc 3(1,4)
              aba
                 ^
            Match Z failed, ParseException raised: Expected Z, found end of text  (at char 3), (line:1, col:4)
            Match A at loc 3(1,4)
              aba
                 ^
            Match A failed, ParseException raised: Expected A, found end of text  (at char 3), (line:1, col:4)
            Match B at loc 3(1,4)
              aba
                 ^
            Match B failed, ParseException raised: Expected B, found end of text  (at char 3), (line:1, col:4)
            Match leading_a failed, ParseException raised: Expected {Z | A | B}, found end of text  (at char 3), (line:1, col:4)
            Match B at loc 2(1,3)
              aba
                ^
            Match B failed, ParseException raised: Expected B, found 'a'  (at char 2), (line:1, col:3)
            """
        )
        if pp.ParserElement._packratEnabled:
            packrat_status = "enabled"
        else:
            # remove '*' cache markers from expected output
            expected_debug_output = expected_debug_output.replace("*", "")
            packrat_status = "disabled"
        print("Packrat status:", packrat_status)

        output = test_stdout.getvalue()
        print(output)
        self.assertEqual(
            expected_debug_output,
            output,
            (
                f"invalid debug output showing cached results marked with '*',"
                f" and packrat parsing {packrat_status}"
            ),
        )

    def testSetDebugRecursively(self):
        expr = pp.Word(pp.alphas)
        contained = expr + pp.Empty().set_name("innermost")
        depth = 4
        for _ in range(depth):
            contained = pp.Group(contained + pp.Empty())
        contained.set_debug(recurse=True)
        self.assertTrue(expr.debug)
        # contained.parse_string("ABC")
        test_stdout = StringIO()
        with resetting(sys, "stdout", "stderr"):
            sys.stdout = test_stdout
            sys.stderr = test_stdout
            contained.parse_string("aba", parseAll=True)

        output = test_stdout.getvalue()
        print(output)
        self.assertEqual(depth, output.count("Matched Empty -> []"))
        self.assertEqual(1, output.count("Matched innermost -> []"))

    def testSetDebugRecursivelyWithForward(self):
        expr = pp.Word(pp.alphas).set_name("innermost")
        contained = pp.infix_notation(
            expr,
            [
                ("NOT", 1, pp.opAssoc.RIGHT),
                ("AND", 2, pp.opAssoc.LEFT),
                ("OR", 2, pp.opAssoc.LEFT),
            ],
        )

        contained.set_debug(recurse=True)
        self.assertTrue(expr.debug)

        # contained.parse_string("ABC")
        test_stdout = StringIO()
        with resetting(sys, "stdout", "stderr"):
            sys.stdout = test_stdout
            sys.stderr = test_stdout
            contained.parse_string("aba", parseAll=True)

        output = test_stdout.getvalue()
        print(output)
        # count of matches varies with packrat state, can't match exact count, but at least test if contains
        # self.assertEqual(4, output.count("Matched innermost -> ['aba']"))
        self.assertTrue("Matched innermost -> ['aba']" in output)

    def testUndesirableButCommonPractices(self):
        # While these are valid constructs, and they are not encouraged
        # there is apparently a lot of code out there using these
        # coding styles.
        #
        # Even though they are not encouraged, we shouldn't break them.

        # Create an And using a list of expressions instead of using '+' operator
        expr = pp.And([pp.Word("abc"), pp.Word("123")])
        success, _ = expr.run_tests(
            """
            aaa 333
            b 1
            ababab 32123
        """
        )
        self.assertTrue(success)

        success, _ = expr.run_tests("""\
            aad 111
            """, failure_tests=True
        )
        self.assertTrue(success)

        # Passing a single expression to a ParseExpression, when it really wants a sequence
        expr = pp.Or(pp.Or(ppc.integer))
        success, _ = expr.run_tests("""\
            123
            456
            """
        )
        self.assertTrue(success)

        success, _ = expr.run_tests("""\
            abc
            """, failure_tests=True
        )
        self.assertTrue(success)


    def testEnableWarnDiags(self):
        import pprint

        def filtered_vars(var_dict):
            dunders = [nm for nm in var_dict if nm.startswith("__")]
            return {
                k: v
                for k, v in var_dict.items()
                if isinstance(v, bool) and k not in dunders
            }

        pprint.pprint(filtered_vars(vars(pp.__diag__)), width=30)

        warn_names = pp.__diag__._warning_names
        other_names = pp.__diag__._debug_names

        # make sure they are off by default
        for diag_name in warn_names:
            self.assertFalse(
                getattr(pp.__diag__, diag_name),
                f"__diag__.{diag_name} not set to True",
            )

        with ppt.reset_pyparsing_context():
            # enable all warn_* diag_names
            pp.enable_all_warnings()
            pprint.pprint(filtered_vars(vars(pp.__diag__)), width=30)

            # make sure they are on after being enabled
            for diag_name in warn_names:
                self.assertTrue(
                    getattr(pp.__diag__, diag_name),
                    f"__diag__.{diag_name} not set to True",
                )

            # non-warn diag_names must be enabled individually
            for diag_name in other_names:
                self.assertFalse(
                    getattr(pp.__diag__, diag_name),
                    f"__diag__.{diag_name} not set to True",
                )

        # make sure they are off after AutoReset
        for diag_name in warn_names:
            self.assertFalse(
                getattr(pp.__diag__, diag_name),
                f"__diag__.{diag_name} not set to True",
            )

    def testWordInternalReRangeWithConsecutiveChars(self):
        self.assertParseAndCheckList(
            pp.Word("ABCDEMNXYZ"),
            "ABCDEMNXYZABCDEMNXYZABCDEMNXYZ",
            ["ABCDEMNXYZABCDEMNXYZABCDEMNXYZ"],
        )

    def testWordInternalReRangesKnownSet(self):
        tests = [
            ("ABCDEMNXYZ", "[A-EMNX-Z]+"),
            (pp.printables, "[!-~]+"),
            (pp.alphas, "[A-Za-z]+"),
            (pp.alphanums, "[0-9A-Za-z]+"),
            (pp.pyparsing_unicode.Latin1.printables, "[!-~¡-ÿ]+"),
            (pp.pyparsing_unicode.Latin1.alphas, "[A-Za-zªµºÀ-ÖØ-öø-ÿ]+"),
            (pp.pyparsing_unicode.Latin1.alphanums, "[0-9A-Za-zª²³µ¹ºÀ-ÖØ-öø-ÿ]+"),
            (pp.alphas8bit, "[À-ÖØ-öø-ÿ]+"),
        ]
        failed = []
        for word_string, expected_re in tests:
            try:
                msg = f"failed to generate correct internal re for {word_string!r}"
                resultant_re = pp.Word(word_string).reString
                self.assertEqual(
                    expected_re,
                    resultant_re,
                    msg + f"; expected {expected_re!r} got {resultant_re!r}",
                )
            except AssertionError:
                failed.append(msg)

        if failed:
            print("Errors:\n{}".format("\n".join(failed)))
            self.fail("failed to generate correct internal re's")

    def testWordInternalReRanges(self):
        import random

        esc_chars = r"\^-]["
        esc_chars2 = r"*+.?"

        def esc_re_set_char(c):
            return "\\" + c if c in esc_chars else c

        def esc_re_set2_char(c):
            return "\\" + c if c in esc_chars + esc_chars2 else c

        for esc_char in esc_chars + esc_chars2:
            # test escape char as first character in range
            next_char = chr(ord(esc_char) + 1)
            prev_char = chr(ord(esc_char) - 1)
            esc_word = pp.Word(esc_char + next_char)
            expected = rf"[{esc_re_set_char(esc_char)}{esc_re_set_char(next_char)}]+"
            print(
                f"Testing escape char: {esc_char} -> {esc_word} re: '{esc_word.reString}')"
            )
            self.assertEqual(
                expected, esc_word.reString, "failed to generate correct internal re"
            )
            test_string = "".join(
                random.choice([esc_char, next_char]) for __ in range(16)
            )
            print(
                f"Match '{test_string}' -> {test_string == esc_word.parse_string(test_string, parseAll=True)[0]}"
            )
            self.assertEqual(
                test_string,
                esc_word.parse_string(test_string, parseAll=True)[0],
                "Word using escaped range char failed to parse",
            )

            # test escape char as last character in range
            esc_word = pp.Word(prev_char + esc_char)
            expected = rf"[{esc_re_set_char(prev_char)}{esc_re_set_char(esc_char)}]+"
            print(
                f"Testing escape char: {esc_char} -> {esc_word} re: '{esc_word.reString}')"
            )
            self.assertEqual(
                expected, esc_word.reString, "failed to generate correct internal re"
            )
            test_string = "".join(
                random.choice([esc_char, prev_char]) for __ in range(16)
            )
            print(
                f"Match '{test_string}' -> {test_string == esc_word.parse_string(test_string, parseAll=True)[0]}"
            )
            self.assertEqual(
                test_string,
                esc_word.parse_string(test_string, parseAll=True)[0],
                "Word using escaped range char failed to parse",
            )

            # test escape char as first character in range
            next_char = chr(ord(esc_char) + 1)
            prev_char = chr(ord(esc_char) - 1)
            esc_word = pp.Word(esc_char + next_char)
            expected = rf"[{esc_re_set_char(esc_char)}{esc_re_set_char(next_char)}]+"
            print(
                f"Testing escape char: {esc_char} -> {esc_word} re: '{esc_word.reString}')"
            )
            self.assertEqual(
                expected, esc_word.reString, "failed to generate correct internal re"
            )
            test_string = "".join(
                random.choice([esc_char, next_char]) for __ in range(16)
            )
            print(
                f"Match '{test_string}' -> {test_string == esc_word.parse_string(test_string, parseAll=True)[0]}"
            )
            self.assertEqual(
                test_string,
                esc_word.parse_string(test_string, parseAll=True)[0],
                "Word using escaped range char failed to parse",
            )

            # test escape char as only character in range
            esc_word = pp.Word(esc_char, pp.alphas.upper())
            expected = rf"{esc_re_set2_char(esc_char)}[A-Z]*"
            print(
                f"Testing escape char: {esc_char} -> {esc_word} re: '{esc_word.reString}')"
            )
            self.assertEqual(
                expected, esc_word.reString, "failed to generate correct internal re"
            )
            test_string = esc_char + "".join(
                random.choice(pp.alphas.upper()) for __ in range(16)
            )
            print(
                f"Match '{test_string}' -> {test_string == esc_word.parse_string(test_string, parseAll=True)[0]}"
            )
            self.assertEqual(
                test_string,
                esc_word.parse_string(test_string, parseAll=True)[0],
                "Word using escaped range char failed to parse",
            )

            # test escape char as only character
            esc_word = pp.Word(esc_char, pp.alphas.upper())
            expected = rf"{re.escape(esc_char)}[A-Z]*"
            print(
                f"Testing escape char: {esc_char} -> {esc_word} re: '{esc_word.reString}')"
            )
            self.assertEqual(
                expected, esc_word.reString, "failed to generate correct internal re"
            )
            test_string = esc_char + "".join(
                random.choice(pp.alphas.upper()) for __ in range(16)
            )
            print(
                f"Match '{test_string}' -> {test_string == esc_word.parse_string(test_string, parseAll=True)[0]}"
            )
            self.assertEqual(
                test_string,
                esc_word.parse_string(test_string, parseAll=True)[0],
                "Word using escaped range char failed to parse",
            )
            print()

    def testWordWithIdentChars(self):
        ppu = pp.pyparsing_unicode

        latin_identifier = pp.Word(pp.identchars, pp.identbodychars)("latin*")
        japanese_identifier = ppu.Japanese.identifier("japanese*")
        cjk_identifier = ppu.CJK.identifier("cjk*")
        greek_identifier = ppu.Greek.identifier("greek*")
        cyrillic_identifier = ppu.Cyrillic.identifier("cyrillic*")
        thai_identifier = ppu.Thai.identifier("thai*")
        idents = (
            latin_identifier
            | japanese_identifier
            | cjk_identifier  # must follow japanese_identifier, since CJK is superset
            | thai_identifier
            | greek_identifier
            | cyrillic_identifier
        )

        result = idents[...].parse_string(
            "abc_100 кириллицаx_10 日本語f_300 ไทยg_600 def_200 漢字y_300 한국어_中文c_400 Ελληνικάb_500",
            parseAll=True,
        )
        self.assertParseResultsEquals(
            result,
            [
                "abc_100",
                "кириллицаx_10",
                "日本語f_300",
                "ไทยg_600",
                "def_200",
                "漢字y_300",
                "한국어_中文c_400",
                "Ελληνικάb_500",
            ],
            {
                "cjk": ["한국어_中文c_400"],
                "cyrillic": ["кириллицаx_10"],
                "greek": ["Ελληνικάb_500"],
                "japanese": ["日本語f_300", "漢字y_300"],
                "latin": ["abc_100", "def_200"],
                "thai": ["ไทยg_600"],
            },
        )

    def testChainedTernaryOperator(self):
        # fmt: off
        TERNARY_INFIX = pp.infix_notation(
            ppc.integer,
            [
                (("?", ":"), 3, pp.opAssoc.LEFT),
            ]
        )
        self.assertParseAndCheckList(
            TERNARY_INFIX, "1?1:0?1:0", [[1, "?", 1, ":", 0, "?", 1, ":", 0]]
        )

        TERNARY_INFIX = pp.infix_notation(
            ppc.integer,
            [
                (("?", ":"), 3, pp.opAssoc.RIGHT),
            ]
        )
        self.assertParseAndCheckList(
            TERNARY_INFIX, "1?1:0?1:0", [[1, "?", 1, ":", [0, "?", 1, ":", 0]]]
        )
        # fmt: on

    def testOneOfWithDuplicateSymbols(self):
        # test making one_of with duplicate symbols
        print("verify one_of handles duplicate symbols")
        try:
            test1 = pp.one_of("a b c d a")
        except RuntimeError:
            self.fail(
                "still have infinite loop in one_of with duplicate symbols (string input)"
            )

        print("verify one_of handles duplicate symbols")
        try:
            test1 = pp.one_of("a a a b c d a")
        except RuntimeError:
            self.fail(
                "still have infinite loop in one_of with duplicate symbols (string input)"
            )

        assert test1.pattern == "[abcd]"

        print("verify one_of handles generator input")
        try:
            test1 = pp.one_of(c for c in "a b c d a d d d" if not c.isspace())
        except RuntimeError:
            self.fail(
                "still have infinite loop in one_of with duplicate symbols (generator input)"
            )

        assert test1.pattern == "[abcd]"

        print("verify one_of handles list input")
        try:
            test1 = pp.one_of("a b c d a".split())
        except RuntimeError:
            self.fail(
                "still have infinite loop in one_of with duplicate symbols (list input)"
            )

        assert test1.pattern == "[abcd]"

        print("verify one_of handles set input")
        try:
            test1 = pp.one_of(set("a b c d a".split()))
        except RuntimeError:
            self.fail(
                "still have infinite loop in one_of with duplicate symbols (set input)"
            )

        # set will generate scrambled letters, get pattern but resort to test
        pattern_letters = test1.pattern[1:-1]
        assert sorted(pattern_letters) == sorted("abcd")

    def testOneOfWithEmptyList(self):
        """test one_of helper function with an empty list as input"""

        tst = []
        result = pp.one_of(tst)

        expected = True
        found = isinstance(result, pp.NoMatch)
        self.assertEqual(expected, found)

    def testOneOfWithUnexpectedInput(self):
        """test one_of with an input that isn't a string or iterable"""

        with self.assertRaises(
            TypeError, msg="failed to warn use of integer for one_of"
        ):
            expr = pp.one_of(6)

    def testMatchFirstIteratesOverAllChoices(self):
        # test MatchFirst bugfix
        print("verify MatchFirst iterates properly")
        results = pp.quotedString.parse_string(
            "'this is a single quoted string'", parseAll=True
        )
        self.assertTrue(
            len(results) > 0, "MatchFirst error - not iterating over all choices"
        )

    def testStreamlineOfExpressionsAfterSetName(self):
        bool_constant = pp.Literal("True") | "true" | "False" | "false"
        self.assertEqual(
            "{'True' | 'true' | 'False' | 'false'}", str(bool_constant.streamline())
        )
        bool_constant.set_name("bool")
        self.assertEqual("bool", str(bool_constant.streamline()))

    def testStreamlineOfSubexpressions(self):
        # verify streamline of subexpressions
        print("verify proper streamline logic")
        compound = pp.Literal("A") + "B" + "C" + "D"
        self.assertEqual(2, len(compound.exprs), "bad test setup")
        print(compound)
        compound.streamline()
        print(compound)
        self.assertEqual(4, len(compound.exprs), "streamline not working")

    def testOptionalWithResultsNameAndNoMatch(self):
        # test for Optional with results name and no match
        print("verify Optional's do not cause match failure if have results name")
        testGrammar = pp.Literal("A") + pp.Optional("B")("gotB") + pp.Literal("C")
        try:
            testGrammar.parse_string("ABC", parseAll=True)
            testGrammar.parse_string("AC", parseAll=True)
        except pp.ParseException as pe:
            print(pe.pstr, "->", pe)
            self.fail(f"error in Optional matching of string {pe.pstr}")

    def testReturnOfFurthestException(self):
        # test return of furthest exception
        testGrammar = (
            pp.Literal("A") | (pp.Literal("B") + pp.Literal("C")) | pp.Literal("E")
        )
        try:
            testGrammar.parse_string("BC", parseAll=True)
            testGrammar.parse_string("BD", parseAll=True)
        except pp.ParseException as pe:
            print(pe.pstr, "->", pe)
            self.assertEqual("BD", pe.pstr, "wrong test string failed to parse")
            self.assertEqual(
                1, pe.loc, "error in Optional matching, pe.loc=" + str(pe.loc)
            )
            self.assertTrue(
                "found 'D'" in str(pe), "wrong alternative raised exception"
            )

    def testValidateCorrectlyDetectsInvalidLeftRecursion(self):
        # test validate
        print("verify behavior of validate()")
        if IRON_PYTHON_ENV:
            print("disable this test under IronPython")
            return

        def testValidation(grmr, gnam, isValid):
            try:
                grmr.streamline()
                with self.assertWarns(
                    DeprecationWarning, msg="failed to warn validate() is deprecated"
                ):
                    grmr.validate()
                self.assertTrue(isValid, "validate() accepted invalid grammar " + gnam)
            except pp.RecursiveGrammarException as rge:
                print(grmr)
                print(rge)
                self.assertFalse(isValid, "validate() rejected valid grammar " + gnam)

        fwd = pp.Forward()
        g1 = pp.OneOrMore((pp.Literal("A") + "B" + "C") | fwd)
        g2 = ("C" + g1)[...]
        fwd <<= pp.Group(g2)
        testValidation(fwd, "fwd", isValid=True)

        fwd2 = pp.Forward()
        fwd2 <<= pp.Group("A" | fwd2)
        testValidation(fwd2, "fwd2", isValid=False)

        fwd3 = pp.Forward()
        fwd3 <<= pp.Optional("A") + fwd3
        testValidation(fwd3, "fwd3", isValid=False)

    def testGetNameBehavior(self):
        # test getName
        print("verify behavior of getName()")
        aaa = pp.Group(pp.Word("a")("A"))
        bbb = pp.Group(pp.Word("b")("B"))
        ccc = pp.Group(":" + pp.Word("c")("C"))
        g1 = "XXX" + (aaa | bbb | ccc)[...]
        teststring = "XXX b bb a bbb bbbb aa bbbbb :c bbbbbb aaa"
        names = []
        print(g1.parse_string(teststring, parseAll=True).dump())
        for t in g1.parse_string(teststring, parseAll=True):
            print(t, repr(t))
            try:
                names.append(t[0].getName())
            except Exception:
                try:
                    names.append(t.getName())
                except Exception:
                    names.append(None)
        print(teststring)
        print(names)
        self.assertEqual(
            [None, "B", "B", "A", "B", "B", "A", "B", None, "B", "A"],
            names,
            "failure in getting names for tokens",
        )

        IF, AND, BUT = map(pp.Keyword, "if and but".split())
        ident = ~(IF | AND | BUT) + pp.Word(pp.alphas)("non-key")
        scanner = pp.OneOrMore(IF | AND | BUT | ident)

        def getNameTester(s, l, t):
            print(t, t.getName())

        ident.add_parse_action(getNameTester)
        scanner.parse_string("lsjd sldkjf IF Saslkj AND lsdjf", parseAll=True)

        # test ParseResults.get() method
        print("verify behavior of ParseResults.get()")
        # use sum() to merge separate groups into single ParseResults
        res = sum(g1.parse_string(teststring, parseAll=True)[1:])
        print(res.dump())
        print(res.get("A", "A not found"))
        print(res.get("D", "!D"))
        self.assertEqual(
            "aaa", res.get("A", "A not found"), "get on existing key failed"
        )
        self.assertEqual("!D", res.get("D", "!D"), "get on missing key failed")

    def testOptionalBeyondEndOfString(self):
        print("verify handling of Optional's beyond the end of string")
        testGrammar = "A" + pp.Optional("B") + pp.Optional("C") + pp.Optional("D")
        testGrammar.parse_string("A", parseAll=True)
        testGrammar.parse_string("AB", parseAll=True)

    def testCreateLiteralWithEmptyString(self):
        # test creating Literal with empty string
        print('verify that Literal("") is optimized to Empty()')
        e = pp.Literal("")
        self.assertIsInstance(e, pp.Empty)

    def testLineMethodSpecialCaseAtStart(self):
        # test line() behavior when starting at 0 and the opening line is an \n
        print("verify correct line() behavior when first line is empty string")
        self.assertEqual(
            "",
            pp.line(0, "\nabc\ndef\n"),
            "Error in line() with empty first line in text",
        )
        txt = "\nabc\ndef\n"
        results = [pp.line(i, txt) for i in range(len(txt))]
        self.assertEqual(
            ["", "abc", "abc", "abc", "abc", "def", "def", "def", "def"],
            results,
            "Error in line() with empty first line in text",
        )
        txt = "abc\ndef\n"
        results = [pp.line(i, txt) for i in range(len(txt))]
        self.assertEqual(
            ["abc", "abc", "abc", "abc", "def", "def", "def", "def"],
            results,
            "Error in line() with non-empty first line in text",
        )

    def testRepeatedTokensWhenPackratting(self):
        # test bugfix with repeated tokens when packrat parsing enabled
        print("verify behavior with repeated tokens when packrat parsing is enabled")
        a = pp.Literal("a")
        b = pp.Literal("b")
        c = pp.Literal("c")

        abb = a + b + b
        abc = a + b + c
        aba = a + b + a
        grammar = abb | abc | aba

        self.assertEqual(
            "aba",
            "".join(grammar.parse_string("aba", parseAll=True)),
            "Packrat ABA failure!",
        )

    def testSetResultsNameWithOneOrMoreAndZeroOrMore(self):
        print("verify behavior of set_results_name with OneOrMore and ZeroOrMore")
        stmt = pp.Keyword("test")
        print(stmt[...]("tests").parse_string("test test", parseAll=True).tests)
        print(stmt[1, ...]("tests").parse_string("test test", parseAll=True).tests)
        print(
            pp.Optional(stmt[1, ...]("tests"))
            .parse_string("test test", parseAll=True)
            .tests
        )
        print(
            pp.Optional(stmt[1, ...])("tests")
            .parse_string("test test", parseAll=True)
            .tests
        )
        print(
            pp.Optional(pp.DelimitedList(stmt))("tests")
            .parse_string("test,test", parseAll=True)
            .tests
        )
        self.assertEqual(
            2,
            len(stmt[...]("tests").parse_string("test test", parseAll=True).tests),
            "ZeroOrMore failure with set_results_name",
        )
        self.assertEqual(
            2,
            len(stmt[1, ...]("tests").parse_string("test test", parseAll=True).tests),
            "OneOrMore failure with set_results_name",
        )
        self.assertEqual(
            2,
            len(
                pp.Optional(stmt[1, ...]("tests"))
                .parse_string("test test", parseAll=True)
                .tests
            ),
            "OneOrMore failure with set_results_name",
        )
        self.assertEqual(
            2,
            len(
                pp.Optional(pp.DelimitedList(stmt))("tests")
                .parse_string("test,test", parseAll=True)
                .tests
            ),
            "DelimitedList failure with set_results_name",
        )
        self.assertEqual(
            2,
            len((stmt * 2)("tests").parse_string("test test", parseAll=True).tests),
            "multiplied(1) failure with set_results_name",
        )
        self.assertEqual(
            2,
            len(stmt[..., 2]("tests").parse_string("test test", parseAll=True).tests),
            "multiplied(2) failure with set_results_name",
        )
        self.assertEqual(
            2,
            len(stmt[1, ...]("tests").parse_string("test test", parseAll=True).tests),
            "multiplied(3) failure with set_results_name",
        )
        self.assertEqual(
            2,
            len(stmt[2, ...]("tests").parse_string("test test", parseAll=True).tests),
            "multiplied(3) failure with set_results_name",
        )

    def testParseResultsReprWithResultsNames(self):
        word = pp.Word(pp.printables)("word")
        res = word[...].parse_string("test blub", parseAll=True)

        print(repr(res))
        print(res["word"])
        print(res.asDict())

        self.assertEqual(
            "ParseResults(['test', 'blub'], {'word': 'blub'})",
            repr(res),
            "incorrect repr for ParseResults with listAllMatches=False",
        )

        word = pp.Word(pp.printables)("word*")
        res = word[...].parse_string("test blub", parseAll=True)

        print(repr(res))
        print(res["word"])
        print(res.asDict())

        self.assertEqual(
            "ParseResults(['test', 'blub'], {'word': ['test', 'blub']})",
            repr(res),
            "incorrect repr for ParseResults with listAllMatches=True",
        )

    def testWarnUsingLshiftForward(self):
        print(
            "verify that using '<<' operator with a Forward raises a warning if there is a dangling '|' operator"
        )

        fwd = pp.Forward()
        print("unsafe << and |, but diag not enabled, should not warn")
        fwd << pp.Word("a") | pp.Word("b")

        pp.enable_diag(pp.Diagnostics.warn_on_match_first_with_lshift_operator)
        with self.assertWarns(
            UserWarning, msg="failed to warn of using << and | operators"
        ):
            fwd = pp.Forward()
            print("unsafe << and |, should warn")
            fwd << pp.Word("a") | pp.Word("b")

        with self.assertWarns(
            UserWarning,
            msg="failed to warn of using << and | operators (within lambda)",
        ):
            fwd = pp.Forward()
            print("unsafe << and |, should warn")
            fwd_fn = lambda expr1, expr2: fwd << expr1 | expr2
            fwd_fn(pp.Word("a"), pp.Word("b"))

        fwd = pp.Forward()
        print("safe <<= and |, should not warn")
        fwd <<= pp.Word("a") | pp.Word("b")
        c = fwd | pp.Word("c")

        print("safe << and (|), should not warn")
        with self.assertDoesNotWarn(
            "warning raised on safe use of << with Forward and MatchFirst"
        ):
            fwd = pp.Forward()
            fwd << (pp.Word("a") | pp.Word("b"))
            c = fwd | pp.Word("c")

    def testParseExpressionsWithRegex(self):
        from itertools import product

        match_empty_regex = pp.Regex(r"[a-z]*")
        match_nonempty_regex = pp.Regex(r"[a-z]+")

        parser_classes = pp.ParseExpression.__subclasses__()
        test_string = "abc def"
        expected = ["abc"]
        for expr, cls in product(
            (match_nonempty_regex, match_empty_regex), parser_classes
        ):
            print(expr, cls)
            parser = cls([expr])
            parsed_result = parser.parse_string(test_string, parseAll=False)
            print(parsed_result.dump())
            self.assertParseResultsEquals(parsed_result, expected)

        for expr, cls in product(
            (match_nonempty_regex, match_empty_regex), (pp.MatchFirst, pp.Or)
        ):
            parser = cls([expr, expr])
            print(parser)
            parsed_result = parser.parse_string(test_string, parseAll=False)
            print(parsed_result.dump())
            self.assertParseResultsEquals(parsed_result, expected)

    def testAssertParseAndCheckDict(self):
        """test assertParseAndCheckDict in test framework"""

        expr = pp.Word(pp.alphas)("item") + pp.Word(pp.nums)("qty")
        self.assertParseAndCheckDict(
            expr, "balloon 25", {"item": "balloon", "qty": "25"}
        )

        exprWithInt = pp.Word(pp.alphas)("item") + ppc.integer("qty")
        self.assertParseAndCheckDict(
            exprWithInt, "rucksack 49", {"item": "rucksack", "qty": 49}
        )

    def testOnlyOnce(self):
        """test class OnlyOnce and its reset method"""

        # use a parse action to compute the sum of the parsed integers,
        # and add it to the end
        def append_sum(tokens):
            tokens.append(sum(map(int, tokens)))

        pa = pp.OnlyOnce(append_sum)
        expr = pp.OneOrMore(pp.Word(pp.nums)).add_parse_action(pa)

        result = expr.parse_string("0 123 321", parseAll=True)
        print(result.dump())
        expected = ["0", "123", "321", 444]
        self.assertParseResultsEquals(
            result, expected, msg="issue with OnlyOnce first call"
        )

        with self.assertRaisesParseException(
            msg="failed to raise exception calling OnlyOnce more than once"
        ):
            result2 = expr.parse_string("1 2 3 4 5", parseAll=True)

        pa.reset()
        result = expr.parse_string("100 200 300")
        print(result.dump())
        expected = ["100", "200", "300", 600]
        self.assertParseResultsEquals(
            result, expected, msg="issue with OnlyOnce after reset"
        )

    def testGoToColumn(self):
        """tests for GoToColumn class"""

        dateExpr = pp.Regex(r"\d\d(\.\d\d){2}")("date")
        numExpr = ppc.number("num")

        sample = """\
            date                Not Important                         value    NotImportant2
            11.11.13       |    useless . useless,21 useless 2     |  14.21  | asmdakldm
            21.12.12       |    fmpaosmfpoamsp 4                   |  41     | ajfa9si90""".splitlines()

        # Column number finds match
        patt = dateExpr + pp.GoToColumn(70).ignore("|") + numExpr + pp.restOfLine

        infile = iter(sample)
        next(infile)

        expecteds = [["11.11.13", 14.21], ["21.12.12", 41]]
        for line, expected in zip(infile, expecteds):
            result = patt.parse_string(line, parseAll=True)
            print(result)

            self.assertEqual(
                expected, [result.date, result.num], msg="issue with GoToColumn"
            )

        # Column number does NOT match
        patt = dateExpr("date") + pp.GoToColumn(30) + numExpr + pp.restOfLine

        infile = iter(sample)
        next(infile)

        for line in infile:
            with self.assertRaisesParseException(
                msg="issue with GoToColumn not finding match"
            ):
                result = patt.parse_string(line, parseAll=True)

    def testExceptionExplainVariations(self):
        class Modifier:
            def modify_upper(self, tokens):
                tokens[:] = map(str.upper, tokens)

        modder = Modifier()

        # force an exception in the attached parse action
        # integer has a parse action to convert to an int;
        # this parse action should fail with a TypeError, since
        # str.upper expects a str argument, not an int
        grammar = ppc.integer().add_parse_action(modder.modify_upper)

        self_testcase_name = "tests.test_unit." + type(self).__name__

        try:
            grammar.parse_string("1000", parseAll=True)
        except Exception as e:
            # extract the exception explanation
            explain_str = ParseException.explain_exception(e)
            print(explain_str)
            explain_str_lines = explain_str.splitlines()

            expected = [
                self_testcase_name,
                "pyparsing.core.Word - integer",
                "tests.test_unit.Modifier",
                "pyparsing.results.ParseResults",
            ]

            # verify the list of names shown in the explain "stack"
            self.assertEqual(
                expected, explain_str_lines[-len(expected) :], msg="invalid explain str"
            )

            # check type of raised exception matches explain output
            # (actual exception text varies by Python version, and even
            # by how the exception is raised, so we can only check the
            # type name)
            exception_line = explain_str_lines[-(len(expected) + 1)]
            self.assertTrue(
                exception_line.startswith("TypeError:"),
                msg=f"unexpected exception line ({exception_line!r})",
            )

    def testExceptionMessageCustomization(self):
        with resetting(pp.ParseBaseException, "formatted_message"):
            def custom_exception_message(exc) -> str:
                found_phrase = f", found {exc.found}" if exc.found else ""
                return f"{exc.lineno}:{exc.column} {exc.msg}{found_phrase}"

            pp.ParseBaseException.formatted_message = custom_exception_message

            try:
                pp.Word(pp.nums).parse_string("ABC")
            except ParseException as pe:
                pe_msg = str(pe)
            else:
                pe_msg = ""

            self.assertEqual("1:1 Expected W:(0-9), found 'ABC'", pe_msg)

    def testForwardReferenceException(self):
        token = pp.Forward()
        num = pp.Word(pp.nums)
        num.set_name("num")
        text = pp.Word(pp.alphas)
        text.set_name("text")
        fail = pp.Regex(r"\\[A-Za-z]*")("name")

        def parse_fail(s, loc, toks):
            raise pp.ParseFatalException(s, loc, f"Unknown symbol: {toks['name']}")

        fail.set_parse_action(parse_fail)
        token <<= num | text | fail

        # If no name is given, do not intercept error messages
        with self.assertRaises(pp.ParseFatalException, msg="Unknown symbol: \\fail"):
            token.parse_string("\\fail")

        # If name is given, do intercept error messages
        token.set_name("token")
        with self.assertRaises(pp.ParseFatalException, msg="Expected token, found.*"):
            token.parse_string("\\fail")

    def testForwardExceptionText(self):
        wd = pp.Word(pp.alphas)

        ff = pp.Forward().set_name("fffff!")
        ff <<= wd + pp.Opt(ff)

        with self.assertRaises(pp.ParseFatalException, msg="no numbers!"):
            try:
                ff.parse_string("123")
            except pp.ParseException as pe:
                raise pp.ParseSyntaxException("no numbers! just alphas!") from pe

        with self.assertRaises(pp.ParseException, msg="Expected W:(A-Za-z)"):
            ff2 = pp.Forward()
            ff2 <<= wd
            ff2.parse_string("123")

    def testForwardExceptionText2(self):
        """
        Test various expressions for error messages, under conditions in wrapped ParserElements
        """
        v = "(omit closing paren"
        w = "('omit closing quote)"

        for s, expr, expected in (
            (v, pp.nested_expr(), "Expected ')'"),
            (v, pp.Combine(pp.nested_expr(), adjacent=False), "Expected ')'"),
            (
                v,
                pp.QuotedString("(", endQuoteChar=")"),
                "Expected quoted string, starting with ( ending with ), found '('",
            ),
            (w, pp.nested_expr(content=pp.sgl_quoted_string), "Expected ')'"),
            ("", pp.nested_expr(), ""),
            ("", pp.Word("A"), ""),
        ):
            print(repr(s))
            print(expr)

            with self.subTest("parse expr", expr=expr, s=s, expected=expected):
                with self.assertRaisesParseException(expected_msg=expected) as ctx:
                    expr.parse_string(s, parse_all=True)
                print(ctx.exception)

            with self.subTest("parse expr[1, ...]", expr=expr, s=s, expected=expected):
                with self.assertRaisesParseException(expected_msg=expected) as ctx:
                    expr[1, ...].parse_string(s, parse_all=True)
                print(ctx.exception)

            with self.subTest(
                "parse DelimitedList(expr)", expr=expr, s=s, expected=expected
            ):
                with self.assertRaisesParseException(expected_msg=expected) as ctx:
                    pp.DelimitedList(expr).parse_string(s, parse_all=True)
                print(ctx.exception)

            print()

    def testMiscellaneousExceptionBits(self):
        pp.ParserElement.verbose_stacktrace = True

        self_testcase_name = "tests.test_unit." + type(self).__name__

        # force a parsing exception - match an integer against "ABC"
        try:
            pp.Word(pp.nums).parse_string("ABC", parseAll=True)
        except pp.ParseException as pe:
            expected_str = "Expected W:(0-9), found 'ABC'  (at char 0), (line:1, col:1)"
            self.assertEqual(expected_str, str(pe), "invalid ParseException str")
            self.assertEqual(expected_str, repr(pe), "invalid ParseException repr")

            self.assertEqual(
                ">!<ABC", pe.mark_input_line(), "invalid default mark input line"
            )
            self.assertEqual(
                "ABC", pe.mark_input_line(""), "invalid mark input line with '' marker"
            )

            # test explain using depth=None, 0, 1
            depth_none_explain_str = pe.explain(depth=None)
            depth_0_explain_str = pe.explain(depth=0)
            depth_1_explain_str = pe.explain(depth=1)
            print(depth_none_explain_str)
            print()
            print(depth_0_explain_str)
            print()
            print(depth_1_explain_str)

            expr_name = "pyparsing.core.Word - W:(0-9)"
            for expected_function in [self_testcase_name, expr_name]:
                self.assertTrue(
                    expected_function in depth_none_explain_str,
                    f"{expected_function!r} not found in ParseException.explain()",
                )
                self.assertFalse(
                    expected_function in depth_0_explain_str,
                    f"{expected_function!r} found in ParseException.explain(depth=0)",
                )

            self.assertTrue(
                expr_name in depth_1_explain_str,
                f"{expected_function!r} not found in ParseException.explain()",
            )
            self.assertFalse(
                self_testcase_name in depth_1_explain_str,
                f"{expected_function!r} not found in ParseException.explain()",
            )

    def testExpressionDefaultStrings(self):
        expr = pp.Word(pp.nums)
        print(expr)
        self.assertEqual("W:(0-9)", repr(expr))

        expr = pp.Word(pp.nums, exact=3)
        print(expr)
        self.assertEqual("W:(0-9){3}", repr(expr))

        expr = pp.Word(pp.nums, min=2)
        print(expr)
        self.assertEqual("W:(0-9){2,...}", repr(expr))

        expr = pp.Word(pp.nums, max=3)
        print(expr)
        self.assertEqual("W:(0-9){1,3}", repr(expr))

        expr = pp.Word(pp.nums, min=2, max=3)
        print(expr)
        self.assertEqual("W:(0-9){2,3}", repr(expr))

        expr = pp.Char(pp.nums)
        print(expr)
        self.assertEqual("(0-9)", repr(expr))

    def testEmptyExpressionsAreHandledProperly(self):
        try:
            from pyparsing.diagram import to_railroad
        except ModuleNotFoundError as mnfe:
            print("Failed 'from pyparsing.diagram import to_railroad'"
                  f"\n  {type(mnfe).__name__}: {mnfe}")
            if mnfe.__cause__:
                print(f"\n {type(mnfe.__cause__).__name__}: {mnfe.__cause__}")
            self.skipTest("Failed 'from pyparsing.diagram import to_railroad'")

        for cls in (pp.And, pp.Or, pp.MatchFirst, pp.Each):
            print("testing empty", cls.__name__)
            expr = cls([])
            expr.streamline()
            to_railroad(expr)

    def testForwardsDoProperStreamlining(self):
        wd = pp.Word(pp.alphas)
        w3 = wd + wd + wd
        # before streamlining, w3 is {{W:(A-Za-z) W:(A-Za-z)} W:(A-Za-z)}
        self.assertIsInstance(w3.exprs[0], pp.And)
        self.assertEqual(len(w3.exprs), 2)

        ff = pp.Forward()
        ff <<= w3 + pp.Opt(ff)
        # before streamlining, ff is {{{W:(A-Za-z) W:(A-Za-z)} W:(A-Za-z)} [Forward: None]}
        self.assertEqual(len(ff.expr.exprs), 2)

        ff.streamline()

        # after streamlining:
        #   w3 is {W:(A-Za-z) W:(A-Za-z) W:(A-Za-z)}
        #   ff is {W:(A-Za-z) W:(A-Za-z) W:(A-Za-z) [Forward: None]}
        self.assertEqual(len(ff.expr.exprs), 4)
        self.assertEqual(len(w3.exprs), 3)

    test_exception_messages_tests = (
        (pp.Word(pp.alphas), "123", "Expected W:(A-Za-z), found '123'"),
        (pp.Word(pp.alphas).set_name("word"), "123", "Expected word, found '123'"),
        (
            pp.Group(pp.Word(pp.alphas).set_name("word")),
            "123",
            "Expected word, found '123'",
        ),
        (
            pp.OneOrMore(pp.Word(pp.alphas).set_name("word")),
            "123",
            "Expected word, found '123'",
        ),
        (
            pp.DelimitedList(pp.Word(pp.alphas).set_name("word")),
            "123",
            "Expected word, found '123'",
        ),
        (
            pp.Suppress(pp.Word(pp.alphas).set_name("word")),
            "123",
            "Expected word, found '123'",
        ),
        (
            pp.Forward() << pp.Word(pp.alphas).set_name("word"),
            "123",
            "Expected word, found '123'",
        ),
        (
            pp.Forward() << pp.Word(pp.alphas),
            "123",
            "Expected W:(A-Za-z), found '123'",
        ),
        (
            pp.Group(pp.Word(pp.alphas)),
            "123",
            "Expected W:(A-Za-z), found '123'",
        ),
        (
            "prefix" + (pp.Regex("a").set_name("a") | pp.Regex("b").set_name("b")),
            "prefixc",
            "Expected {a | b}, found 'c'",
        ),
        (
            "prefix" + (pp.Regex("a").set_name("a") | pp.Regex("b").set_name("b")),
            "prefix c",
            "Expected {a | b}, found 'c'",
        ),
        (
            "prefix" + (pp.Regex("a").set_name("a") ^ pp.Regex("b").set_name("b")),
            "prefixc",
            "Expected {a ^ b}, found 'c'",
        ),
        (
            "prefix" + (pp.Regex("a").set_name("a") ^ pp.Regex("b").set_name("b")),
            "prefix c",
            "Expected {a ^ b}, found 'c'",
        ),
    )

    def test_exception_messages(self, tests=test_exception_messages_tests):
        for expr, input_str, expected_msg in tests:
            with self.subTest(expr=expr, input_str=input_str):
                with self.assertRaisesParseException(expected_msg=expected_msg):
                    expr.parse_string(input_str)

    def test_exception_messages_with_exception_subclass(self):
        class TooManyRepsException(pp.ParseFatalException):
            pass

        @pp.trace_parse_action
        def no_more_than_3(t):
            if len(t) > 3:
                raise TooManyRepsException(f"{len(t)} is too many, only 3 allowed")

        # parse an int followed by no more than 3 words
        parser = pp.Word(pp.nums) + pp.Group(
            pp.Word(pp.alphas)[...].add_parse_action(no_more_than_3)
        )

        # should succeed
        result = parser.parse_string("1000 abc def ghi")
        print(result.dump())

        # should raise exception with local exception message
        with self.assertRaisesParseException(
            exc_type=ParseFatalException,
            expected_msg="4 is too many, only 3 allowed",
            msg="wrong exception message",
        ) as pe_context:
            result = parser.parse_string("2000 abc def ghi jkl")

        print(pe_context.exception)

    def test_pep8_synonyms(self):
        """
        Test that staticmethods wrapped by replaced_by_pep8 wrapper are properly
        callable as staticmethods.
        """

        def run_subtest(fn_name, expr=None, args=""):
            bool_expr = pp.one_of("true false", as_keyword=True)
            if expr is None:
                expr = "bool_expr"

            # try calling a ParserElement staticmethod via a ParserElement instance
            with self.subTest(fn_name=fn_name):
                exec(f"{expr}.{fn_name}({args})", globals(), locals())

        # access staticmethod synonyms using a ParserElement
        parser_element_staticmethod_names = """
            enable_packrat disable_memoization enable_left_recursion reset_cache
        """.split()

        if not (
            pp.ParserElement._packratEnabled or pp.ParserElement._left_recursion_enabled
        ):
            for name in parser_element_staticmethod_names:
                run_subtest(name)
        pp.ParserElement.disable_memoization()

        run_subtest("set_default_whitespace_chars", args="' '")
        run_subtest("inline_literals_using", args="pp.Suppress")

        run_subtest(
            "set_default_keyword_chars", expr="pp.Keyword('START')", args="'abcde'"
        )
        pass


class Test03_EnablePackratParsing(TestCase):
    def runTest(self):
        Test02_WithoutPackrat.suite_context.restore()

        ParserElement.enable_packrat()

        # SAVE A NEW SUITE CONTEXT
        Test02_WithoutPackrat.suite_context = ppt.reset_pyparsing_context().save()


class Test04_WithPackrat(Test02_WithoutPackrat):
    """
    rerun Test2 tests, now that packrat is enabled
    """

    def test000_assert_packrat_status(self):
        print("Packrat enabled:", ParserElement._packratEnabled)
        print(
            "Packrat cache:",
            type(ParserElement.packrat_cache).__name__,
            getattr(ParserElement.packrat_cache, "size", "- no size attribute -"),
        )
        self.assertTrue(ParserElement._packratEnabled, "packrat not enabled")
        self.assertEqual(
            "_FifoCache",
            type(ParserElement.packrat_cache).__name__,
            msg="incorrect cache type",
        )


class Test05_EnableBoundedPackratParsing(TestCase):
    def runTest(self):
        Test02_WithoutPackrat.suite_context = Test02_WithoutPackrat.save_suite_context
        Test02_WithoutPackrat.suite_context.restore()

        ParserElement.enable_packrat(cache_size_limit=16)

        # SAVE A NEW SUITE CONTEXT
        Test02_WithoutPackrat.suite_context = ppt.reset_pyparsing_context().save()


class Test06_WithBoundedPackrat(Test02_WithoutPackrat):
    """
    rerun Test2 tests, now with bounded packrat cache
    """

    def test000_assert_packrat_status(self):
        print("Packrat enabled:", ParserElement._packratEnabled)
        print(
            "Packrat cache:",
            type(ParserElement.packrat_cache).__name__,
            getattr(ParserElement.packrat_cache, "size", "- no size attribute -"),
        )
        self.assertTrue(ParserElement._packratEnabled, "packrat not enabled")
        self.assertEqual(
            "_FifoCache",
            type(ParserElement.packrat_cache).__name__,
            msg="incorrect cache type",
        )

    def test_exceeding_fifo_cache_size(self):
        letters = "ABCDEFGHIJKLMNOPQRSTUVWXYZ"
        letter_lit = pp.MatchFirst(pp.Literal.using_each(letters))
        result = letter_lit[...].parse_string(letters, parse_all=True)
        self.assertEqual(list(result), list(letters))


class Test07_EnableUnboundedPackratParsing(TestCase):
    def runTest(self):
        Test02_WithoutPackrat.suite_context = Test02_WithoutPackrat.save_suite_context
        Test02_WithoutPackrat.suite_context.restore()

        ParserElement.enable_packrat(cache_size_limit=None)

        # SAVE A NEW SUITE CONTEXT
        Test02_WithoutPackrat.suite_context = ppt.reset_pyparsing_context().save()


class Test08_WithUnboundedPackrat(Test02_WithoutPackrat):
    """
    rerun Test2 tests, now with unbounded packrat cache
    """

    def test000_assert_packrat_status(self):
        print("Packrat enabled:", ParserElement._packratEnabled)
        print(
            "Packrat cache:",
            type(ParserElement.packrat_cache).__name__,
            getattr(ParserElement.packrat_cache, "size", "- no size attribute -"),
        )
        self.assertTrue(ParserElement._packratEnabled, "packrat not enabled")
        self.assertEqual(
            "_UnboundedCache",
            type(ParserElement.packrat_cache).__name__,
            msg="incorrect cache type",
        )


class Test09_WithLeftRecursionParsing(Test02_WithoutPackrat):
    """
    rerun Test2 tests, now with unbounded left recursion cache
    """

    def setUp(self):
        ParserElement.enable_left_recursion(force=True)

    def tearDown(self):
        default_suite_context.restore()

    def test000_assert_packrat_status(self):
        print("Left-Recursion enabled:", ParserElement._left_recursion_enabled)
        self.assertTrue(
            ParserElement._left_recursion_enabled, "left recursion not enabled"
        )
        self.assertIsInstance(ParserElement.recursion_memos, pp.util.UnboundedMemo)


class Test10_WithLeftRecursionParsingBoundedMemo(Test02_WithoutPackrat):
    """
    rerun Test2 tests, now with bounded left recursion cache
    """

    def setUp(self):
        ParserElement.enable_left_recursion(cache_size_limit=4, force=True)

    def tearDown(self):
        default_suite_context.restore()

    def test000_assert_packrat_status(self):
        print("Left-Recursion enabled:", ParserElement._left_recursion_enabled)
        self.assertTrue(
            ParserElement._left_recursion_enabled, "left recursion not enabled"
        )
        self.assertIsInstance(ParserElement.recursion_memos, pp.util.LRUMemo)
        # check that the cache matches roughly what we expect
        # – it may be larger due to action handling
        self.assertLessEqual(ParserElement.recursion_memos._capacity, 4)
        self.assertGreater(ParserElement.recursion_memos._capacity * 3, 4)


class Test11_LR1_Recursion(ppt.TestParseResultsAsserts, TestCase):
    """
    Tests for recursive parsing
    """

    suite_context = None
    save_suite_context = None

    def setUp(self):
        recursion_suite_context.restore()

    def tearDown(self):
        default_suite_context.restore()

    def test_repeat_as_recurse(self):
        """repetition rules formulated with recursion"""
        one_or_more = pp.Forward().set_name("one_or_more")
        one_or_more <<= one_or_more + "a" | "a"
        self.assertParseResultsEquals(
            one_or_more.parse_string("a", parseAll=True), expected_list=["a"]
        )
        self.assertParseResultsEquals(
            one_or_more.parse_string("aaa aa", parseAll=True),
            expected_list=["a", "a", "a", "a", "a"],
        )
        DelimitedList = pp.Forward().set_name("DelimitedList")
        DelimitedList <<= DelimitedList + pp.Suppress(",") + "b" | "b"
        self.assertParseResultsEquals(
            DelimitedList.parse_string("b", parseAll=True), expected_list=["b"]
        )
        self.assertParseResultsEquals(
            DelimitedList.parse_string("b,b", parseAll=True), expected_list=["b", "b"]
        )
        self.assertParseResultsEquals(
            DelimitedList.parse_string("b,b , b, b,b", parseAll=True),
            expected_list=["b", "b", "b", "b", "b"],
        )

    def test_binary_recursive(self):
        """parsing of single left-recursive binary operator"""
        expr = pp.Forward().set_name("expr")
        num = pp.Word(pp.nums)
        expr <<= expr + "+" - num | num
        self.assertParseResultsEquals(
            expr.parse_string("1+2", parseAll=True), expected_list=["1", "+", "2"]
        )
        self.assertParseResultsEquals(
            expr.parse_string("1+2+3+4", parseAll=True),
            expected_list=["1", "+", "2", "+", "3", "+", "4"],
        )

    def test_binary_associative(self):
        """associative is preserved for single left-recursive binary operator"""
        expr = pp.Forward().set_name("expr")
        num = pp.Word(pp.nums)
        expr <<= pp.Group(expr) + "+" - num | num
        self.assertParseResultsEquals(
            expr.parse_string("1+2", parseAll=True), expected_list=[["1"], "+", "2"]
        )
        self.assertParseResultsEquals(
            expr.parse_string("1+2+3+4", parseAll=True),
            expected_list=[[[["1"], "+", "2"], "+", "3"], "+", "4"],
        )

    def test_add_sub(self):
        """indirectly left-recursive/associative add/sub calculator"""
        expr = pp.Forward().set_name("expr")
        num = pp.Word(pp.nums).set_parse_action(lambda t: int(t[0]))
        expr <<= (
            (expr + "+" - num).set_parse_action(lambda t: t[0] + t[2])
            | (expr + "-" - num).set_parse_action(lambda t: t[0] - t[2])
            | num
        )
        self.assertEqual(expr.parse_string("1+2", parseAll=True)[0], 3)
        self.assertEqual(expr.parse_string("1+2+3", parseAll=True)[0], 6)
        self.assertEqual(expr.parse_string("1+2-3", parseAll=True)[0], 0)
        self.assertEqual(expr.parse_string("1-2+3", parseAll=True)[0], 2)
        self.assertEqual(expr.parse_string("1-2-3", parseAll=True)[0], -4)

    def test_math(self):
        """precedence climbing parser for math"""
        # named references
        expr = pp.Forward().set_name("expr")
        add_sub = pp.Forward().set_name("add_sub")
        mul_div = pp.Forward().set_name("mul_div")
        power = pp.Forward().set_name("power")
        terminal = pp.Forward().set_name("terminal")
        # concrete rules
        number = pp.Word(pp.nums).set_parse_action(lambda t: int(t[0]))
        signed = ("+" - expr) | ("-" - expr).set_parse_action(lambda t: -t[1])
        group = pp.Suppress("(") - expr - pp.Suppress(")")
        add_sub <<= (
            (add_sub + "+" - mul_div).set_parse_action(lambda t: t[0] + t[2])
            | (add_sub + "-" - mul_div).set_parse_action(lambda t: t[0] - t[2])
            | mul_div
        )
        mul_div <<= (
            (mul_div + "*" - power).set_parse_action(lambda t: t[0] * t[2])
            | (mul_div + "/" - power).set_parse_action(lambda t: t[0] / t[2])
            | power
        )
        power <<= (terminal + "^" - power).set_parse_action(
            lambda t: t[0] ** t[2]
        ) | terminal
        terminal <<= number | signed | group
        expr <<= add_sub
        # simple add_sub expressions
        self.assertEqual(expr.parse_string("1+2", parseAll=True)[0], 3)
        self.assertEqual(expr.parse_string("1+2+3", parseAll=True)[0], 6)
        self.assertEqual(expr.parse_string("1+2-3", parseAll=True)[0], 0)
        self.assertEqual(expr.parse_string("1-2+3", parseAll=True)[0], 2)
        self.assertEqual(expr.parse_string("1-2-3", parseAll=True)[0], -4)
        # precedence overwriting via parentheses
        self.assertEqual(expr.parse_string("1+(2+3)", parseAll=True)[0], 6)
        self.assertEqual(expr.parse_string("1+(2-3)", parseAll=True)[0], 0)
        self.assertEqual(expr.parse_string("1-(2+3)", parseAll=True)[0], -4)
        self.assertEqual(expr.parse_string("1-(2-3)", parseAll=True)[0], 2)
        # complicated math expressions – same as Python expressions
        self.assertEqual(expr.parse_string("1----3", parseAll=True)[0], 1 - ---3)
        self.assertEqual(expr.parse_string("1+2*3", parseAll=True)[0], 1 + 2 * 3)
        self.assertEqual(expr.parse_string("1*2+3", parseAll=True)[0], 1 * 2 + 3)
        self.assertEqual(expr.parse_string("1*2^3", parseAll=True)[0], 1 * 2**3)
        self.assertEqual(expr.parse_string("4^3^2^1", parseAll=True)[0], 4**3**2**1)

    def test_terminate_empty(self):
        """Recursion with ``Empty`` terminates"""
        empty = pp.Forward().set_name("e")
        empty <<= empty + pp.Empty() | pp.Empty()
        self.assertParseResultsEquals(
            empty.parse_string("", parseAll=True), expected_list=[]
        )

    def test_non_peg(self):
        """Recursion works for non-PEG operators"""
        expr = pp.Forward().set_name("expr")
        expr <<= expr + "a" ^ expr + "ab" ^ expr + "abc" ^ "."
        self.assertParseResultsEquals(
            expr.parse_string(".abcabaabc", parseAll=True),
            expected_list=[".", "abc", "ab", "a", "abc"],
        )


# force clear of packrat parsing flags before saving contexts
pp.ParserElement._packratEnabled = False
pp.ParserElement._parse = pp.ParserElement._parseNoCache

Test02_WithoutPackrat.suite_context = ppt.reset_pyparsing_context().save()
Test02_WithoutPackrat.save_suite_context = ppt.reset_pyparsing_context().save()

default_suite_context = ppt.reset_pyparsing_context().save()
pp.ParserElement.enable_left_recursion()
recursion_suite_context = ppt.reset_pyparsing_context().save()
default_suite_context.restore()<|MERGE_RESOLUTION|>--- conflicted
+++ resolved
@@ -6471,13 +6471,8 @@
         arith_expr = pp.infix_notation(
             pp.Word(pp.nums),
             [
-<<<<<<< HEAD
-                (pp.one_of("* /"), 2, pp.opAssoc.LEFT),
-                (pp.one_of("+ -"), 2, pp.opAssoc.LEFT),
-=======
-                (pp.oneOf("* /").set_name("* | /"), 2, pp.opAssoc.LEFT),
-                (pp.oneOf("+ -").set_name("+ | -"), 2, pp.opAssoc.LEFT),
->>>>>>> 4dace945
+                (pp.one_of("* /").set_name("* | /"), 2, pp.opAssoc.LEFT),
+                (pp.one_of("+ -").set_name("+ | -"), 2, pp.opAssoc.LEFT),
             ],
         )
         arith_expr2 = pp.infix_notation(
